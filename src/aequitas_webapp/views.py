import itertools
import os.path
import tempfile

import pandas as pd
from aequitas.fairness import Fairness
from aequitas.preprocessing import preprocess_input_df
from aequitas_cli.aequitas_audit import audit
from aequitas_cli.utils.configs_loader import Configs
from flask import (
    abort,
    Markup,
    request,
    redirect,
    url_for,
    flash,
    render_template,
)
from werkzeug.utils import secure_filename

from . import app

HERE = os.path.dirname(os.path.abspath(__file__))

SAMPLE_DATA = {
    'sample1': os.path.join(HERE, 'sample_data/compas_for_aequitas.csv'),
    'sample2': os.path.join(HERE, 'sample_data/adult_rf_binary.csv'),
}


@app.route('/', methods=['GET'])
def home():
    return render_template('home.html')


# FIXME: This is not used
@app.route('/about.html', methods=['GET'])
def about():
    return render_template('about.html')


@app.route('/audit/', methods=['POST'])
def upload_file():
    referer = request.headers.get('referer')
    redirect_url = referer or url_for('home')

    file_ = request.files.get('file')

    if not file_ or not file_.filename:
        flash('Please select a file', 'warning')
        return redirect(redirect_url)

    (name, ext) = os.path.splitext(file_.filename)
    if not ext.lower() == '.csv':
        flash('Bad file type – CSV required', 'warning')
        return redirect(redirect_url)

    dirpath = tempfile.mkdtemp(prefix='')
    filename = secure_filename(file_.filename)
    file_.save(os.path.join(dirpath, filename))
    return redirect(url_for('audit_file',
                            dirname=os.path.basename(dirpath),
                            name=name))


@app.route('/audit/<name>/', methods=['GET'])
def audit_sample(name):
    if name not in SAMPLE_DATA:
        abort(404)

    source_path = SAMPLE_DATA[name]
    filename = os.path.basename(source_path)
    (name, _ext) = os.path.splitext(filename)
    dirpath = tempfile.mkdtemp(prefix='')
    os.symlink(source_path, os.path.join(dirpath, filename))
    return redirect(url_for('audit_file',
                            dirname=os.path.basename(dirpath),
                            name=name))


FAIR_MAP = {'Equal Parity': ['Statistical Parity'],
            'Proportional Parity': ['Impact Parity'],
            'False Positive Parity': ['FPR Parity', 'FDR Parity'],
            'False Negative Parity': ['FNR Parity', 'FOR Parity']}

REVERSE_FAIR_MAP = {'Statistical Parity': 'Equal Parity',
                    'Impact Parity': 'Proportional Parity',
                    'FPR Parity': 'False Positive Parity',
                    'FDR Parity': 'False Positive Parity',
                    'FNR Parity': 'False Negative Parity',
                    'FOR Parity': 'False Negative Parity'}


@app.route('/audit/<dirname>/<name>/', methods=['GET', 'POST'])
def audit_file(name, dirname):
    upload_path = os.path.join(tempfile.gettempdir(), dirname)
    data_path = os.path.join(upload_path, name + '.csv')
    if not os.path.exists(data_path):
        abort(404)

    try:
        df = pd.read_csv(data_path)
    except pd.errors.ParserError:
        flash('Bad CSV file – could not parse', 'warning')
        return redirect(url_for('home'))

    (df, groups) = preprocess_input_df(df)

    if "submit" not in request.form:
        subgroups = {col: list(set(df[col])) for col in groups}

        # set defaults
        for (key, values) in (
            ('race', ('White', 'Caucasian')),
            ('sex', ('Male',)),
            ('gender', ('Male',)),
            ('age_cat', ('25 - 45',)),
            ('education', ('HS-grad',)),
        ):
            if key in subgroups:
                subgroups[key].sort(key=lambda value: int(value not in values))

        supported_fairness_measures = Fairness().get_fairness_measures_supported(df)
        fairness_measures = {REVERSE_FAIR_MAP[x] for x in supported_fairness_measures}

        return render_template('audit.html',
                               categories=groups,
                               subcategories=subgroups,
                               fairness=fairness_measures)

    rgm = request.form["ref_groups_method"]
    if rgm == 'predefined':
        group_variables = request.form.getlist('group_variable1')
    else:
        group_variables = request.form.getlist('group_variable2')

    # check if user forgot to select anything; return all
    if len(group_variables) == 0:
        group_variables = groups

    # remove unwanted cols from df
    subgroups = {g: request.form[g] for g in group_variables}

    # majority_groups = request.form.getlist('use_majority_group')
    raw_fairness_measures = request.form.getlist('fairness_measures')
    if len(raw_fairness_measures) == 0:
        fairness_measures = list(Fairness().get_fairness_measures_supported(df))
    else:
        # map selected measures to input
        fairness_measures = [y for x in raw_fairness_measures for y in FAIR_MAP[x]]

    try:
<<<<<<< HEAD
        fv = float(request.form['fairness_pct'])
    except (KeyError, ValueError):
        fp = 0.8
    else:
        fp = fv / 100.0
=======
        fp = float(fairness_pct) / 100.0
    except:
            fp = 0.8
    if float(fairness_pct) == 0:
        fp = 0.8
>>>>>>> dd6585ca

    configs = Configs(ref_groups=subgroups,
                      ref_groups_method=rgm,
                      fairness_threshold=fp,
                      fairness_measures=fairness_measures,
                      attr_cols=group_variables)

    (_gv_df, report) = audit(df,
                             model_id=1,
                             configs=configs,
                             preprocessed=True)

    for reportid in itertools.count(1):
        report_path = os.path.join(upload_path, str(reportid))
        if not os.path.exists(report_path):
            break

    with open(report_path, 'w') as fd:
        fd.write(report)

    return redirect(url_for("report",
                            dirname=dirname,
                            name=name,
                            reportid=reportid))


@app.route('/audit/<dirname>/<name>/report-<reportid>.html', methods=['GET'])
def report(dirname, name, reportid):
    report_path = os.path.join(tempfile.gettempdir(), dirname, reportid)
    if not os.path.exists(report_path):
        abort(404)

    with open(report_path) as fd:
        report = fd.read()

    return render_template(
        'report.html',
        content=Markup(report),
        go_back=url_for('audit_file', dirname=dirname, name=name),
    )<|MERGE_RESOLUTION|>--- conflicted
+++ resolved
@@ -150,19 +150,13 @@
         fairness_measures = [y for x in raw_fairness_measures for y in FAIR_MAP[x]]
 
     try:
-<<<<<<< HEAD
         fv = float(request.form['fairness_pct'])
     except (KeyError, ValueError):
         fp = 0.8
     else:
         fp = fv / 100.0
-=======
-        fp = float(fairness_pct) / 100.0
-    except:
-            fp = 0.8
-    if float(fairness_pct) == 0:
+    if fv == 0:
         fp = 0.8
->>>>>>> dd6585ca
 
     configs = Configs(ref_groups=subgroups,
                       ref_groups_method=rgm,
