--- conflicted
+++ resolved
@@ -104,9 +104,7 @@
 
 
     <!-- IE10 viewport hack for Surface/desktop Windows 8 bug -->
-<<<<<<< HEAD
-    <script src="/static/assets/js/ie10-viewport-bug-workaround.js"></script>
-=======
+
     <script src="../static/assets/js/ie10-viewport-bug-workaround.js"></script>
         <script src="https://ajax.googleapis.com/ajax/libs/jquery/3.3.1/jquery.min.js"></script>
         <script src="https://maxcdn.bootstrapcdn.com/bootstrap/3.3.7/js/bootstrap.min.js"></script>
@@ -116,7 +114,6 @@
                 $('[data-toggle="tooltip"]').tooltip();
             });
         </script>
->>>>>>> 0754fcb3
   </body>
   <footer class="footer">
         <p>&copy; 2018 Center for Data Science and Public Policy - University of Chicago</p>
