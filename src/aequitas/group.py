import logging

import pandas as pd

logging.getLogger(__name__)

__author__ = "Rayid Ghani, Pedro Saleiro <saleiro@uchicago.edu>, Benedict Kuester, Loren Hinkson"
__copyright__ = "Copyright \xa9 2018. The University of Chicago. All Rights Reserved."


class Group(object):
    """
    """
    all_group_metrics = ('ppr', 'pprev', 'precision', 'fdr', 'for', 'fpr',
                         'fnr', 'tpr', 'tnr', 'npv', 'prev')
    def __init__(self, input_group_metrics=all_group_metrics):
        """
        """
        self.absolute_metrics = input_group_metrics
        self.label_neg_count = lambda label_col: lambda x: \
            (x[label_col] == 0).sum()
        self.label_pos_count = lambda label_col: lambda x: \
            (x[label_col] == 1).sum()
        self.group_functions = self._get_group_functions()

    @staticmethod
    def _get_group_functions():
        """
        Helper function to accumulate lambda functions used in bias metrics
        calculations.
        """

        divide = lambda x, y: x / y if y != 0 else pd.np.nan

        predicted_pos_count = lambda rank_col, label_col, thres, k: lambda x: \
            (x[rank_col] <= thres).sum()

        predicted_neg_count = lambda rank_col, label_col, thres, k: lambda x: \
            (x[rank_col] > thres).sum()

        predicted_pos_ratio_k = lambda rank_col, label_col, thres, k: lambda x: \
            divide((x[rank_col] <= thres).sum(), k + 0.0)

        predicted_pos_ratio_g = lambda rank_col, label_col, thres, k: lambda x: \
            divide((x[rank_col] <= thres).sum(), len(x) + 0.0)

        false_neg_count = lambda rank_col, label_col, thres, k: lambda x: \
            ((x[rank_col] > thres) & (x[label_col] == 1)).sum()

        false_pos_count = lambda rank_col, label_col, thres, k: lambda x: \
            ((x[rank_col] <= thres) & (x[label_col] == 0)).sum()

        true_neg_count = lambda rank_col, label_col, thres, k: lambda x: \
            ((x[rank_col] > thres) & (x[label_col] == 0)).sum()

        true_pos_count = lambda rank_col, label_col, thres, k: lambda x: \
            ((x[rank_col] <= thres) & (x[label_col] == 1)).sum()

        fpr = lambda rank_col, label_col, thres, k: lambda x: \
            divide(((x[rank_col] <= thres) & (x[label_col] == 0)).sum(),
                   (x[label_col] == 0).sum().astype(
                       float))

        tnr = lambda rank_col, label_col, thres, k: lambda x: \
            divide(((x[rank_col] > thres) & (x[label_col] == 0)).sum(), (x[label_col] ==
                                                                         0).sum().astype(
                float))

        fnr = lambda rank_col, label_col, thres, k: lambda x: \
            divide(((x[rank_col] > thres) & (x[label_col] == 1)).sum(),
                   (x[label_col] == 1).sum().astype(
                       float))

        tpr = lambda rank_col, label_col, thres, k: lambda x: \
            divide(((x[rank_col] <= thres) & (x[label_col] == 1)).sum(), (x[label_col] ==
                                                                          1).sum().astype(
                float))

        fomr = lambda rank_col, label_col, thres, k: lambda x: \
            divide(((x[rank_col] > thres) & (x[label_col] == 1)).sum(), (x[rank_col] >
                                                                         thres).sum(
            ).astype(float))

        npv = lambda rank_col, label_col, thres, k: lambda x: \
            divide(((x[rank_col] > thres) & (x[label_col] == 0)).sum(),
                   (x[rank_col] > thres).sum().astype(
                       float))

        precision = lambda rank_col, label_col, thres, k: lambda x: \
            divide(((x[rank_col] <= thres) & (x[label_col] == 1)).sum(), (x[rank_col] <=
                                                                          thres).sum(
            ).astype(float))

        fdr = lambda rank_col, label_col, thres, k: lambda x: \
            divide(((x[rank_col] <= thres) & (x[label_col] == 0)).sum(), (x[rank_col] <=
                                                                          thres).sum(
            ).astype(float))

        group_functions = {'tpr': tpr,
                           'tnr': tnr,
                           'for': fomr,
                           'fdr': fdr,
                           'fpr': fpr,
                           'fnr': fnr,
                           'npv': npv,
                           'precision': precision,
                           'pp': predicted_pos_count,
                           'pn': predicted_neg_count,
                           'ppr': predicted_pos_ratio_k,
                           'pprev': predicted_pos_ratio_g,
                           'fp': false_pos_count,
                           'fn': false_neg_count,
                           'tn': true_neg_count,
                           'tp': true_pos_count}

        return group_functions

    def get_crosstabs(self, df, score_thresholds=None, attr_cols=None):
        """
        Creates univariate groups and calculates group metrics.

        :param df: a dataframe containing the following required columns [score,  label_value].
        :param score_thresholds: dictionary { 'rank_abs':[] , 'rank_pct':[], 'score':[] }
        :param attr_cols: optional, list of names of columns corresponding to
            group attributes (i.e., gender, age category, race, etc.).

        :return: A dataframe of group score, label, and error statistics and absolute bias metric values grouped by unique attribute values
        """
        if not attr_cols:
            non_attr_cols = ['id', 'model_id', 'entity_id', 'score', 'label_value', 'rank_abs', 'rank_pct']
            attr_cols = df.columns[~df.columns.isin(non_attr_cols)]  # index of the columns that are

        df_cols = set(df.columns)

        # check if all attr_cols exist in df
        # check = [col in df.columns for col in attr_cols]
        if len(set(attr_cols) - df_cols) > 0:
            raise Exception('get_crosstabs: not all attribute columns provided exist in input dataframe!')

        # check if all columns are strings:
        non_string_cols = df.columns[(df.dtypes != object) & (df.dtypes != str) & (df.columns.isin(attr_cols))]
        if non_string_cols.empty is False:
            raise Exception('get_crosstabs: input df was not preprocessed. There are non-string cols within attr_cols!')

        # if no score_thresholds are provided, we assume that rank_abs=number of 1s in the score column
        count_ones = None  # it also serves as flag to set parameter to 'binary'

        if not score_thresholds:
            df['score'] = df['score'].astype(float)
            count_ones = df['score'].value_counts().get(1.0, 0)
            score_thresholds = {'rank_abs': [count_ones]}

        if 'model_id' in df_cols:
            models = df['model_id'].unique()
            model_id_col = True
        else:
            model_id = 0
            model_id_col = False

        # print('model_id, score_thresholds', model_id, score_thresholds)
        print('model_id, score_thresholds', score_thresholds)
        df = df.sort_values('score', ascending=False)
        df['rank_abs'] = range(1, len(df) + 1)
        df['rank_pct'] = df['rank_abs'] / len(df)
        dfs = []
        prior_dfs = []
        # calculate the bias for these columns
        # not default(non_attr_cols), therefore represent the group variables!
        logging.info('getcrosstabs: attribute columns to perform crosstabs:' + ','.join(attr_cols))
        # for each group variable do
        for col in attr_cols:
            # find the priors_df
            if 'model_id' in df_cols:
                col_group = df.fillna({col: 'pd.np.nan'}).groupby(['model_id', col])
                model_id_col = True
            else:
                col_group = df.fillna({col: 'pd.np.nan'}).groupby(col)
                model_id_col = False

            counts = col_group.size()
<<<<<<< HEAD
            print('COUNTS:::', counts)

            add_model_id = lambda x: counts.reset_index()['model_id'].to_list() if x is True else [0] * len(counts)

=======
            print("COUNTS:::", counts)
>>>>>>> 19455f5c
            # distinct entities within group value
            this_prior_df = pd.DataFrame({
                # 'model_id': [model_id] * len(counts),
                'model_id': add_model_id(model_id_col),
                'attribute_name': [col] * len(counts),
                'attribute_value': counts.index.values,
                'group_label_pos': col_group.apply(self.label_pos_count(
                    'label_value')).values,
                'group_label_neg': col_group.apply(self.label_neg_count(
                    'label_value')).values,
                'group_size': counts.values,
                'total_entities': [len(df)] * len(counts)
            })
            this_prior_df['prev'] = this_prior_df['group_label_pos'] / this_prior_df['group_size']
            # for each model_id and as_of_date the priors_df has length
            # attribute_names * attribute_values
            prior_dfs.append(this_prior_df)

            # we calculate the bias for two different types of score_thresholds
            # units (percentage ranks and absolute ranks)
            # YAML ex: thresholds:
            #              rank_abs: [300]
            #              rank_pct: [1.0, 5.0, 10.0]
            for thres_unit, thres_values in score_thresholds.items():

                for thres_val in thres_values:
                    flag = 0
                    k = (df[thres_unit] <= thres_val).sum()

                    # denote threshold as binary if numeric count_ones value
                    # donate as [rank value]_abs or [rank_value]_pct otherwise
                    score_threshold = 'binary 0/1' if count_ones != None else str(thres_val) + '_' + thres_unit[-3:]
                    for name, func in self.group_functions.items():
                        func = func(thres_unit, 'label_value', thres_val, k)
                        feat_bias = col_group.apply(func)

                        add_model_id = lambda x: list(col_group['model_id']) if x is True else [0] * len(feat_bias)

                        metrics_df = pd.DataFrame({
                            'model_id': [model_id] * len(feat_bias),
                            'score_threshold': [score_threshold] * len(feat_bias),
                            'k': [k] * len(feat_bias),
                            'attribute_name': [col] * len(feat_bias),
                            'attribute_value': feat_bias.index.values,
                            name: feat_bias.values
                        })
                        if flag == 0:
                            this_group_df = metrics_df
                            flag = 1
                        else:
                            this_group_df = this_group_df.merge(metrics_df)
                    dfs.append(this_group_df)
        groups_df = pd.concat(dfs, ignore_index=True)
        priors_df = pd.concat(prior_dfs, ignore_index=True)
        groups_df = groups_df.merge(priors_df, on=['model_id', 'attribute_name',
                                                   'attribute_value'])
        return groups_df, attr_cols


    def list_absolute_metrics(self, df):
        """
        View list of all calculated absolute bias metrics in df
        """
        return df.columns.intersection(self.absolute_metrics).tolist()<|MERGE_RESOLUTION|>--- conflicted
+++ resolved
@@ -131,9 +131,9 @@
             attr_cols = df.columns[~df.columns.isin(non_attr_cols)]  # index of the columns that are
 
         df_cols = set(df.columns)
-
         # check if all attr_cols exist in df
         # check = [col in df.columns for col in attr_cols]
+
         if len(set(attr_cols) - df_cols) > 0:
             raise Exception('get_crosstabs: not all attribute columns provided exist in input dataframe!')
 
@@ -178,14 +178,9 @@
                 model_id_col = False
 
             counts = col_group.size()
-<<<<<<< HEAD
             print('COUNTS:::', counts)
 
             add_model_id = lambda x: counts.reset_index()['model_id'].to_list() if x is True else [0] * len(counts)
-
-=======
-            print("COUNTS:::", counts)
->>>>>>> 19455f5c
             # distinct entities within group value
             this_prior_df = pd.DataFrame({
                 # 'model_id': [model_id] * len(counts),
@@ -222,7 +217,7 @@
                         func = func(thres_unit, 'label_value', thres_val, k)
                         feat_bias = col_group.apply(func)
 
-                        add_model_id = lambda x: list(col_group['model_id']) if x is True else [0] * len(feat_bias)
+                        feat_model_id = lambda x: list(col_group['model_id']) if x is True else [0] * len(feat_bias)
 
                         metrics_df = pd.DataFrame({
                             'model_id': [model_id] * len(feat_bias),
