import logging
import math
import numpy as np
import collections
import seaborn as sns
import matplotlib.pyplot as plt
import matplotlib.colors
import matplotlib.cm


from aequitas import squarify_flipped as sf

logging.getLogger(__name__)

__author__ = "Pedro Saleiro <saleiro@uchicago.edu>, Loren Hinkson"
__copyright__ = "Copyright \xa9 2018. The University of Chicago. All Rights Reserved."



# module-level function
def assemble_ref_groups(disparities_table, ref_group_flag='_ref_group_value',
                         specific_measures=None, label_score_ref=None):
    """
    Creates a dictionary of reference groups for each metric in a data_table.

   :param disparities_table: a disparity table. Output of bias.get_disparity or
        fairness.get_fairness functions
    :param ref_group_flag: string indicating column indicates reference group
        flag value. Default is '_ref_group_value'.
    :param specific_measures: Limits reference dictionary to only specified
        metrics in a data table. Default is None.
    :param label_score_ref: Defines a metric, ex: 'fpr' (false positive rate)
        from which to mimic reference group for label_value and score. Used for
        statistical significance calculations in Bias() class. Default is None.

    :return: A dictionary
    """
    ref_groups = {}
    ref_group_cols = \
<<<<<<< HEAD
        list(disparities_table.columns[disparities_table.columns.str.contains(ref_group_flag)])
=======
        set(disparities_table.columns[disparities_table.columns.str.contains(
            ref_group_flag)])
>>>>>>> 19455f5c

    # Note: specific measures is a set
    if specific_measures:
        specific_measures.intersection({label_score_ref})
        ref_group_cols = {measure + ref_group_flag for measure in specific_measures if
             measure + ref_group_flag in ref_group_cols}

    attributes = list(disparities_table.attribute_name.unique())

    for attribute in attributes:
        attr_table = \
            disparities_table.loc[disparities_table['attribute_name'] == attribute]

        attr_refs = {}
        for col in ref_group_cols:
            if col in ('label' + ref_group_flag, 'score' + ref_group_flag):
                continue

            metric_key = "".join(col.split(ref_group_flag))
            attr_refs[metric_key] = \
                attr_table.loc[attr_table['attribute_name'] == attribute, col].min()
        if label_score_ref:
            tried = 0

            if label_score_ref + ref_group_flag not in disparities_table.columns:
                while (label_score_ref + ref_group_flag not in disparities_table.columns) and (tried <= len(specific_measures)):
                    label_score_ref = next(iter(specific_measures))
                    tried += 1

                logging.warning("The specified reference measure for label "
                                  "value and score is not included in the "
                                  f"data frame. Using '{label_score_ref}' "
                                  "reference group as label value and score "
                                  "reference instead.")

            attr_refs['label_value'] = attr_refs[label_score_ref]
            attr_refs['score'] = attr_refs[label_score_ref]

        ref_groups[attribute] = attr_refs

    return ref_groups


# Plot() class
class Plot(object):
    """
    Plotting object allows for visualization of absolute group bias metrics and
    relative disparities calculated by Aequitas Group(), Bias(), and Fairness()
    class instances.
    """
    default_absolute_metrics = ('pprev', 'ppr', 'fdr', 'for', 'fpr', 'fnr')
    default_disparities = ('pprev_disparity', 'ppr_disparity',
                           'fdr_disparity', 'for_disparity',
                           'fpr_disparity', 'fnr_disparity')

    # Define mapping for conditional coloring based on fairness
    # determinations
    _metric_parity_mapping = {
        'ppr_disparity': 'Statistical Parity',
        'pprev_disparity': 'Impact Parity',
        'precision_disparity': 'Precision Parity',
        'fdr_disparity': 'FDR Parity',
        'for_disparity': 'FOR Parity',
        'fpr_disparity': 'FPR Parity',
        'fnr_disparity': 'FNR Parity',
        'tpr_disparity': 'TPR Parity',
        'tnr_disparity': 'TNR Parity',
        'npv_disparity': 'NPV Parity',
        'ppr': 'Statistical Parity',
        'pprev': 'Impact Parity',
        'precision': 'Precision Parity',
        'fdr': 'FDR Parity',
        'for': 'FOR Parity',
        'fpr': 'FPR Parity',
        'fnr': 'FNR Parity',
        'tpr': 'TPR Parity',
        'tnr': 'TNR Parity',
        'npv': 'NPV Parity'
    }

    _significance_disparity_mapping = {
        'ppr_disparity': 'ppr_significance',
        'pprev_disparity': 'pprev_significance',
        'precision_disparity': 'precision_significance',
        'fdr_disparity': 'fdr_significance',
        'for_disparity': 'fnr_significance',
        'fpr_disparity': 'fpr_significance',
        'fnr_disparity': 'fnr_significance',
        'tpr_disparity': 'tpr_significance',
        'tnr_disparity': 'tnr_significance',
        'npv_disparity': 'npv_significance'
    }

    def __init__(self, key_metrics=default_absolute_metrics,
                 key_disparities=default_disparities):
        """
        :param key_metrics: Set default absolute group metrics for all subplots
        :param key_disparities: Set default disparity metrics for all subplots
        """
        self.key_metrics = key_metrics
        self.key_disparities = key_disparities

    @staticmethod
    def _nearest_quartile(x):
        '''
        Return nearest quartile for given value x.
        '''
        rounded = round(x * 4) / 4
        if rounded > x:
            return rounded
        else:
            return rounded + 1 / 4

    @staticmethod
    def _check_brightness(rgb_tuple):
        '''
        Determine the brightness of background color in a plot.

        Adapted from https://trendct.org/2016/01/22/how-to-choose-a-label-color-to-contrast-with-background/
        '''
        r, g, b = rgb_tuple
        return (r * 299 + g * 587 + b * 114) / 1000

    @classmethod
    def _brightness_threshold(cls, rgb_tuple, min_brightness, light_color,
                             dark_color='black'):
        '''
        Determine ideal plot label color (light or dark) based on brightness of
        background color based on a given brightness threshold.

        Adapted from https://trendct.org/2016/01/22/how-to-choose-a-label-color-to-contrast-with-background/
        '''
        if cls._check_brightness(rgb_tuple) > min_brightness:
            return dark_color

        return light_color

    @staticmethod
    def _truncate_colormap(orig_cmap, min_value=0.0, max_value=1.0, num_colors=100):
        '''
        Use only part of a colormap (min_value to max_value) across a given number
        of partitions.

        :param orig_cmap: an existing Matplotlib colormap.
        :param min_value: desired minimum value (0.0 to 1.0) for truncated
            colormap. Default is 0.0.
        :param max_value: desired maximum value (0.0 to 1.0) for truncated
            colormap. Default is 1.0.
        :param num_colors: number of colors to spread colormap gradient across
            before truncating. Default is 100.
        :return: Truncated color map

        Attribution: Adapted from: https://stackoverflow.com/questions/
        18926031/how-to-extract-a-subset-of-a-colormap-as-a-new-colormap-in-matplotlib
        '''
        cmap = plt.get_cmap(orig_cmap)
        new_cmap = matplotlib.colors.LinearSegmentedColormap.from_list(
            'trunc({n},{a:.2f},{b: .2f})'.format(n=cmap.name, a=min_value, b=max_value),
            cmap(np.linspace(min_value, max_value, num_colors)))
        return new_cmap


    @classmethod
    def _locate_ref_group_indices(cls, disparities_table, attribute_name, group_metric,
                                 ref_group_flag='_ref_group_value'):
        """
        Finds relative index (row) of reference group value for a given metric.

        :param disparities_table: a disparity table. Output of bias.get_disparity or
            fairness.get_fairness functions.
        :param attribute_name: the attribute to plot metric against. Must be a column
            in the disparities_table.
        :param group_metric: the metric to plot. Must be a column in the
            disparities_table.
        :param ref_group_flag: string indicating column indicates reference group
            flag value. Default is '_ref_group_value'.

        :return: Integer indicating relative index of reference group value row.
        """
        df_models = disparities_table.model_id.unique()
        if len(df_models) == 1:
            model_id = df_models[0]
        else:
            raise ValueError('This method requires one and only one model_id in the disparities table. '
                             'Tip: check disparities_table.model_id.unique() should be just one element list.')
        # get absolute metric name from passed group metric (vs. a disparity name)
        abs_metric = "".join(group_metric.split('_disparity'))

        all_ref_groups = assemble_ref_groups(disparities_table, ref_group_flag)
        ref_group_name = all_ref_groups[attribute_name][abs_metric]

        # get index for row associated with reference group for that model
        ind = list(disparities_table.loc[(disparities_table['attribute_name'] == attribute_name) &
                                         (disparities_table['attribute_value'] == ref_group_name) &
                                         (disparities_table['model_id'] == model_id)].index)

        # there should only ever be one item in list, but JIC, select first
        if len(ind) == 1:
            idx = ind[0]
        else:
            raise ValueError(f"failed to find only one index for the reference "
                             f"group for attribute_name = {attribute_name} and "
                             f"attribute_value of reference = {ref_group_name} "
                             f"and model_id={model_id}".format())

        relative_ind = disparities_table.index.get_loc(idx)
        return relative_ind, ref_group_name

    def plot_group_metric(self, group_table, group_metric, ax=None, ax_lim=None,
                          title=True, label_dict=None, min_group_size = None):
        """
        Plot a single group metric across all attribute groups.

        :param group_table: group table. Output of of group.get_crosstabs() or
            bias.get_disparity functions.
        :param group_metric: the metric to plot. Must be a column in the group_table.
        :param ax: a matplotlib Axis. If not passed, a new figure will be created.
        :param title: whether to include a title in visualizations. Default is True.
        :param label_dict: optional, dictionary of replacement labels for data.
            Default is None.
        :param min_group_size: minimum size for groups to include in visualization
            (as a proportion of total sample)

        :return: A Matplotlib axis
        """
        df_models = group_table.model_id.unique()
        if len(df_models) != 1:
            raise ValueError('This method requires one and only one model_id in the disparities table. '
                             'Tip: check group_table.model_id.unique() should be just one element list.')

        if group_metric not in group_table.columns:
            raise ValueError(f"Specified disparity metric '{group_metric}' not "
                             f"in 'group_table'.")

        if group_table[group_metric].isnull().any():
            raise ValueError(f"Cannot plot {group_metric}, has NaN values.")

        if ax is None:
            (_fig, ax) = plt.subplots(figsize=(10, 5))

        height_of_bar = 1
        attribute_names = group_table.attribute_name.unique()
        tick_indices = []
        next_bar_height = 0

        if min_group_size:
            if min_group_size > (group_table.group_size.max() / group_table.group_size.sum()):
                raise ValueError(f"'min_group_size' proportion specified: '{min_group_size}' "
                                f"is larger than all groups in sample.")

            min_size = min_group_size * group_table.group_size.sum()
            group_table = group_table.loc[group_table['group_size'] >= min_size]

        label_position_values = collections.deque(group_table[group_metric].values)

        lighter_coppers = self._truncate_colormap('copper_r', min_value=0,
                                                   max_value=0.65)

        norm = matplotlib.colors.Normalize(vmin=group_table['group_size'].min(),
                                vmax=group_table['group_size'].max())
        mapping = matplotlib.cm.ScalarMappable(norm=norm, cmap=lighter_coppers)

        # Lock absolute value metric plot x-axis to (0, 1)
        if not ax_lim:
            ax_lim = 1
        ax.set_xlim(0, ax_lim)

        for attribute_name in attribute_names:

            attribute_data = group_table.loc[
                (group_table['attribute_name'] == attribute_name)]

            values = attribute_data[group_metric].values
            grp_sizes = attribute_data['group_size'].values

            attribute_indices = np.arange(next_bar_height,
                                          next_bar_height + attribute_data.shape[0],
                                          step=height_of_bar)
            attribute_tick_location = float((min(attribute_indices) + max(attribute_indices) + height_of_bar)) / 2

            h_attribute = ax.barh(attribute_indices,
                                  width=values,
                                  # label=list(attribute_data['attribute_value'].values),
                                  align='edge', edgecolor='grey')

            label_colors = []
            min_brightness = 0.55

            for bar, g_size in zip(h_attribute, grp_sizes):
                my_col = mapping.to_rgba(g_size)
                bar.set_color(my_col)
                label_colors.append(self._brightness_threshold(
                    rgb_tuple=my_col[:3], min_brightness=min_brightness,
                    light_color=(1, 1, 1, 1)))

            if label_dict:
                labels = [label_dict.get(label, label) for label in
                          attribute_data['attribute_value'].values]
            else:
                labels = attribute_data['attribute_value'].values

            for y, label, value, text_color, g_size in zip(attribute_indices, labels,
                                                   values, label_colors,
                                                   grp_sizes):
                next_position = label_position_values.popleft()
                group_label = f"{label} ({g_size:,})"

                if ax_lim < 3:
                    CHAR_PLACEHOLDER = 0.03
                else:
                    CHAR_PLACEHOLDER = 0.25

                label_length = len(label) * CHAR_PLACEHOLDER
                max_val_length = 7 * CHAR_PLACEHOLDER
                indent_length = ax_lim * 0.025

                # bar long enough for label, enough space after bar for value
                if ((indent_length + label_length) < (next_position - indent_length)) and (
                        (next_position + indent_length + max_val_length) < (
                        ax_lim - indent_length)):

                    ax.text(next_position + indent_length, y + float(height_of_bar) / 2,
                            f"{value:.2f}", fontsize=12, verticalalignment='top')
                    ax.text(indent_length, y + float(height_of_bar) / 2,
                            group_label, fontsize=11, verticalalignment='top',
                            color=text_color)

                # case when bar too long for labels after bar, print all text in bar
                elif (next_position + indent_length + max_val_length) > (
                        ax_lim - indent_length):

                    ax.text(indent_length, y + float(height_of_bar) / 2,
                            f"{group_label}, {value:.2f}", fontsize=11,
                            verticalalignment='top', color=text_color)

                # case when bar too small for labels inside bar, print after bar
                else:
                    ax.text(next_position + indent_length, y + float(
                        height_of_bar) / 2,
                            f"{group_label}, {value:.2f}", fontsize=12,
                            verticalalignment='top')

            tick_indices.append((attribute_name, attribute_tick_location))
            next_bar_height = max(attribute_indices) + 2 * height_of_bar

        ax.yaxis.set_ticks(list(map(lambda x: x[1], tick_indices)))
        ax.yaxis.set_ticklabels(list(map(lambda x: x[0], tick_indices)), fontsize=14)
        ax.set_axisbelow(True)
        ax.xaxis.grid(color='lightgray', which='major',linestyle='dashed')
        ax.set_xlabel("Absolute Metric Magnitude")

        if title:
            ax.set_title(f"{group_metric.upper()}", fontsize=20)

        return ax

    def plot_disparity(self, disparity_table, group_metric, attribute_name,
                       color_mapping=None, ax=None, fig=None,
                       label_dict=None, title=True,
                       highlight_fairness=False, min_group_size=None,
                       significance_alpha=0.05):
        """
        Create treemap based on a single bias disparity metric across attribute
        groups.

        Adapted from https://plot.ly/python/treemaps/,
        https://gist.github.com/gVallverdu/0b446d0061a785c808dbe79262a37eea,
        and https://fcpython.com/visualisation/python-treemaps-squarify-matplotlib

        :param disparity_table: a disparity table. Output of bias.get_disparity or
            fairness.get_fairness function.
        :param group_metric: the metric to plot. Must be a column in the
            disparity_table.
        :param attribute_name: which attribute to plot group_metric across.
        :param color_mapping: matplotlib colormapping for treemap value boxes.
        :param ax: a matplotlib Axis. If not passed, a new figure will be created.
        :param fig: a matplotlib Figure. If not passed, a new figure will be created.
        :param label_dict: optional, dictionary of replacement labels for data.
            Default is None.
        :param title: whether to include a title in visualizations. Default is True.
        :param highlight_fairness: whether to highlight treemaps by disparity
            magnitude, or by related fairness determination.
        :param min_group_size: minimum proportion of total group size (all data)
            a population group must meet in order to be included in bias metric
            visualization
        :param significance_alpha: statistical significance level. Used to
            determine visual representation of significance (number of
            asterisks on treemap).

        :return: A Matplotlib axis
        """
        # Use matplotlib to truncate colormap, scale metric values
        # between the min and max, then assign colors to individual values
        df_models = disparity_table.model_id.unique()
        if len(df_models) != 1:
            raise ValueError('This method requires one and only one model_id in the disparities table. '
                             'Tip: check disparities_table.model_id.unique() should be just one element list.')

        table_columns = set(disparity_table.columns)
        if group_metric not in table_columns:
           raise ValueError(f"Specified disparity metric {group_metric} not in 'disparity_table'.")

        attribute_table = \
            disparity_table.loc[disparity_table['attribute_name'] == attribute_name]

        # sort by group size, as box size is indicative of group size
        sorted_df = attribute_table.sort_values('group_size', ascending=False)

        x = 0.
        y = 0.
        width = 100.
        height = 100.

        ref_group_rel_idx, ref_group_name = \
            self._locate_ref_group_indices(disparities_table=sorted_df,
                                            attribute_name=attribute_name,
                                            group_metric=group_metric)

        if min_group_size:
            if min_group_size > (disparity_table.group_size.max() /
                            disparity_table.group_size.sum()):
                raise ValueError(f"'min_group_size' proportion specified: '{min_group_size}' "
                                f"is larger than all groups in sample.")

            min_size = min_group_size * disparity_table.group_size.sum()

            # raise warning if minimum group size specified would exclude
            # reference group
            if any(sorted_df.loc[(sorted_df['attribute_value']==ref_group_name),
                                 ['group_size']].values < min_size):
                logging.warning(
                    f"Reference group size is smaller than 'min_group_size' proportion "
                    f"specified: '{min_group_size}'. Reference group '{ref_group_name}' "
                    f"was not excluded.")

            sorted_df = \
                    sorted_df.loc[(sorted_df['group_size'] >= min_size) |
                                  (sorted_df['attribute_value'] == ref_group_name)]

        # select group size as values for size of boxes
        values = sorted_df.loc[:, 'group_size']

        # get new index for ref group
        ref_group_rel_idx, _ = \
            self._locate_ref_group_indices(disparities_table=sorted_df,
                                            attribute_name=attribute_name,
                                            group_metric=group_metric)

        # labels for squares in tree map:
        # label should always be disparity value (but boxes visualized should be
        # always be the metric absolute value capped between 0.1x ref group and
        # 10x ref group)
        if group_metric + '_disparity' not in attribute_table.columns:
            related_disparity = group_metric

        else:
            related_disparity = group_metric + '_disparity'


        if highlight_fairness:
            if not len(table_columns.intersection(self._metric_parity_mapping.values())) > 1:
                raise ValueError("Data table must include at least one fairness "
                                 "determination to visualize metric parity.")

            # apply red for "False" fairness determinations and green for "True"
            # determinations
            cb_green = '#1b7837'
            cb_red = '#a50026'

            parity = self._metric_parity_mapping[group_metric]
            if (parity not in table_columns):
                raise ValueError(
                    f"Related fairness determination for {group_metric} must be "
                    f"included in data table to color visualization based on "
                    f"metric fairness.")
            clrs = [cb_green if val else cb_red for val in sorted_df[parity]]

        else:
            aq_palette = sns.diverging_palette(225, 35, sep=10, as_cmap=True)

            if not color_mapping:
                norm = matplotlib.colors.Normalize(vmin=0, vmax=2)
                color_mapping = matplotlib.cm.ScalarMappable(norm=norm, cmap=aq_palette)

            clrs = \
                [color_mapping.to_rgba(val) for val in sorted_df[related_disparity]]

        # color reference group grey
        clrs[ref_group_rel_idx] = '#D3D3D3'

        compare_value = values.iloc[ref_group_rel_idx]

        scaled_values = [(0.1 * compare_value) if val < (0.1 * compare_value) else
                         (10 * compare_value) if val >= (10 * compare_value) else
                         val for val in values]

        label_values = \
            ["(Ref)" if attr_val == ref_group_name else
             f"{disp:.2f}" for attr_val, disp in
             zip(sorted_df['attribute_value'], sorted_df[related_disparity]) ]

        if label_dict:
            labels = \
                [label_dict.get(label, label) for label in sorted_df['attribute_value']]
        else:
            labels = sorted_df['attribute_value'].values

        # if df includes significance columns, add stars to indicate significance
        if self._significance_disparity_mapping[related_disparity] in sorted_df.columns:

            # truncated_signif_mapping = {k: v for k,v in self._significance_disparity_mapping.items() if v in sorted_df.columns}

            if sorted_df.columns[
                sorted_df.columns.str.contains('_significance')].value_counts().sum() > 0:

            # unmasked significance
            # find indices where related significance have smaller value than significance_alpha
                if np.issubdtype(
                        sorted_df[
                            self._significance_disparity_mapping[related_disparity]].dtype,
                            # truncated_signif_mapping[related_disparity]].dtype,
                        np.number):
                    to_star = sorted_df.loc[
                        sorted_df[
                            self._significance_disparity_mapping[related_disparity]] < significance_alpha].index.tolist()
                            # truncated_signif_mapping[related_disparity]] < significance_alpha].index.tolist()


                # masked significance
                # find indices where attr values have True value for each of those two columns,
                else:
                    to_star = sorted_df.loc[
                        sorted_df[
                            self._significance_disparity_mapping[related_disparity]] > 0].index.tolist()
                            # truncated_signif_mapping[related_disparity]] > 0].index.tolist()


                # add stars to label value where significant
                for idx in to_star:
                    # convert idx location to relative index in sorted df and label_values list
                    idx_adj = sorted_df.index.get_loc(idx)

                    # star significant disparities in visualizations based on significance level
                    if 0.10 >= significance_alpha > 0.05:
                        significance_stars = '*'
                    elif 0.05 >= significance_alpha > 0.01:
                        significance_stars = '**'
                    elif significance_alpha <= 0.01:
                        significance_stars = '***'
                    else:
                        significance_stars = ''
                    label_values[idx_adj] = label_values[idx_adj] + significance_stars


        normed = sf.normalize_sizes(scaled_values, width, height)

        padded_rects = sf.padded_squarify(normed, x, y, width, height)

        # make plot
        if not ax or not fig:
            fig, ax = plt.subplots(figsize=(5, 4))

        ax = sf.squarify_plot_rects(padded_rects, color=clrs, labels=labels,
                                 values=label_values, ax=ax, alpha=0.8,
                                    acronyms=False)

        # TO DO: build out in next phase (model comparison)
        # if model_id:
        #     ax.set_title(f"MODEL {model_id}, {(' ').join(group_metric.split('_')).upper()} ({attribute_name.upper()})",
        #              fontsize=23, fontweight="bold")

        if title:
            ax.set_title(f"{(' ').join(related_disparity.split('_')).upper()} ({attribute_name.upper()})",
                     fontsize=23, fontweight="bold")

        if not highlight_fairness:
            # create dummy invisible image with a color map to leverage for color bar
            img = plt.imshow([[0, 2]], cmap=aq_palette, alpha=0.8)
            img.set_visible(False)
            fig.colorbar(img, orientation="vertical", shrink=.96, ax=ax)

        #     Remove axes and display the plot
        ax.axis('off')


    def plot_fairness_group(self, fairness_table, group_metric, ax=None,
                            ax_lim=None, title=False, label_dict=None,
                            min_group_size=None):
        '''
        This function plots absolute group metrics as indicated by the config file,
        colored based on calculated parity.

        :param fairness_table: a fairness table. Output of fairness.get_fairness
            function.
        :param group_metric: the fairness metric to plot. Must be a column in the fairness_table.
        :param ax: a matplotlib Axis. If not passed a new figure will be created.
        :param ax_lim: maximum value on x-axis, used to match axes across subplots
            when plotting multiple metrics. Default is None.
        :param title: whether to include a title in visualizations. Default is True.
        :param label_dict: optional dictionary of replacement values for data.
            Default is None.
        :param min_group_size: minimum proportion of total group size (all data)
            a population group must meet in order to be included in fairness
            visualization

        :return: A Matplotlib axis
        '''
        df_models = fairness_table.model_id.unique()
        if len(df_models) != 1:
            raise ValueError('This method requires one and only one model_id in the disparities table. '
                             'Tip: check fairness_table.model_id.unique() should be just one element list.')

        if group_metric not in fairness_table.columns:
            raise ValueError(f"Specified disparity metric {group_metric} not "
                             f"in 'fairness_table'.")

        if fairness_table[group_metric].isnull().any():
            raise ValueError(f"Cannot plot {group_metric}, has NaN values.")

        if ax is None:
            fig, ax = plt.subplots(figsize=(10, 5))

        height_of_bar = 1
        attributes = fairness_table.attribute_name.unique()
        tick_indices = []
        next_bar_height = 0

        if min_group_size:
            if min_group_size > (fairness_table.group_size.max() / fairness_table.group_size.sum()):
                raise ValueError(f"'min_group_size' proportion specified: '{min_group_size}' "
                                f"is larger than all groups in sample.")

            min_size = min_group_size * fairness_table.group_size.sum()
            fairness_table = fairness_table.loc[fairness_table['group_size'] >= min_size]

        label_position_values = collections.deque(fairness_table[group_metric].values)


        # Lock absolute value metric plot x-axis to (0, 1)
        if not ax_lim:
            ax_lim = 1
        ax.set_xlim(0, ax_lim)

        for attribute in attributes:
            attribute_data = fairness_table.loc[
                fairness_table['attribute_name'] == attribute]
            values = attribute_data[group_metric].values
            grp_sizes = attribute_data['group_size'].values

            # apply red for "False" fairness determinations and green for "True"
            # determinations
            cb_green = '#1b7837'
            cb_red = '#a50026'
            parity = self._metric_parity_mapping[group_metric]
            parity_colors = [cb_green if val else
                              cb_red for val in attribute_data[parity]]

            # Set white text for red bars and black text for green bars
            label_colors = [(0, 0, 0, 1) if val == True else
                            (1, 1, 1, 1) for val in attribute_data[parity]]

            attribute_indices = \
                np.arange(next_bar_height, next_bar_height + attribute_data.shape[0],
                          step=height_of_bar)

            attribute_tick_location = \
                float((min(attribute_indices) + max(attribute_indices) +
                       height_of_bar)) / 2

            h_attribute = ax.barh(attribute_indices,
                                  width=values,
                                  color=parity_colors,
                                  align='edge', edgecolor='grey', alpha=0.8)

            if label_dict:
                labels = [label_dict.get(label, label) for label in
                          attribute_data['attribute_value'].values]
            else:
                labels = attribute_data['attribute_value'].values


            for y, label, value, text_color, g_size in zip(
                    attribute_indices, labels, values, label_colors,
                    grp_sizes):

                next_position = label_position_values.popleft()

                if ax_lim < 3:
                    CHAR_PLACEHOLDER = 0.03
                else:
                    CHAR_PLACEHOLDER = 0.25

                label_length = len(label) * CHAR_PLACEHOLDER
                max_val_length = 7 * CHAR_PLACEHOLDER
                indent_length = ax_lim * 0.025

                # bar long enough for label, enough space after bar for value
                if ((indent_length + label_length) < (next_position - indent_length)) and (
                        (next_position + indent_length + max_val_length) < (
                        ax_lim - indent_length)):

                    ax.text(next_position + indent_length, y + float(height_of_bar) / 2,
                            f"{value:.2f}", fontsize=12, verticalalignment='top')
                    ax.text(indent_length, y + float(height_of_bar) / 2,
                            label, fontsize=11, verticalalignment='top',
                            color=text_color)

                # case when bar too long for labels after bar, print all text in bar
                elif (next_position + indent_length + max_val_length) > (
                        ax_lim - indent_length):

                    ax.text(indent_length, y + float(height_of_bar) / 2,
                            f"{label}, {value:.2f}", fontsize=11,
                            verticalalignment='top', color=text_color)

                # case when bar too small for labels inside bar, print all text
                # after bar
                else:
                    ax.text(next_position + indent_length,
                            y + float(height_of_bar) / 2,
                            f"{label}, {value:.2f}", fontsize=12,
                            verticalalignment='top')

            tick_indices.append((attribute, attribute_tick_location))
            next_bar_height = max(attribute_indices) + 2 * height_of_bar

        ax.yaxis.set_ticks(list(map(lambda x: x[1], tick_indices)))
        ax.yaxis.set_ticklabels(list(map(lambda x: x[0], tick_indices)), fontsize=14)
        ax.set_axisbelow(True)
        ax.xaxis.grid(color='lightgray', which='major', linestyle='dashed')

        ax.set_xlabel('Absolute Metric Magnitude')

        if title:
            ax.set_title(f"{group_metric.upper()}", fontsize=20)

        return ax



    def plot_fairness_disparity(self, fairness_table, group_metric,
                                attribute_name, ax=None, fig=None,
                                title=True, min_group_size=None,
                                significance_alpha=0.05):
        """
        Plot disparity metrics colored based on calculated disparity.

        :param group_metric: the metric to plot. Must be a column in the disparity_table.
        :param attribute_name: which attribute to plot group_metric across.
        :param ax: a matplotlib Axis. If not passed, a new figure will be created.
        :param fig: a matplotlib Figure. If not passed, a new figure will be created.
        :param title: whether to include a title in visualizations. Default is True.
        :param min_group_size: minimum proportion of total group size (all data)
            a population group must meet in order to be included in bias metric
            visualization
        :param significance_alpha: statistical significance level. Used to
            determine visual representation of significance (number of
            asterisks on treemap).
        :return: A Matplotlib axis
        """
        df_models = fairness_table.model_id.unique()
        if len(df_models) != 1:
            raise ValueError('This method requires one and only one model_id in the disparities table. '
                             'Tip: check fairness_table.model_id.unique() should be just one element list.')

        return self.plot_disparity(disparity_table=fairness_table,
                                   group_metric=group_metric,
                                   attribute_name=attribute_name,
                                   color_mapping=None,
                                   ax=ax, fig=fig, highlight_fairness=True,
                                   min_group_size=min_group_size, title=title,
                                   significance_alpha=significance_alpha)

    def _plot_multiple(self, data_table, plot_fcn, metrics=None, fillzeros=True,
                        title=True, ncols=3, label_dict=None, show_figure=True,
                        min_group_size=None):
        """
        This function plots bar charts of absolute metrics indicated by config
        file

        :param data_table: output of group.get_crosstabs, bias.get_disparity, or
            fairness.get_fairness functions
        :param plot_fcn: the single-metric plotting function to use for subplots
        :param metrics: which metric(s) to plot, or 'all.' If this value is
            null, will plot the following absolute metrics (or related disparity
            measures):
                - Predicted Prevalence (pprev),
                - Predicted Positive Rate (ppr),
                - False Discovery Rate (fdr),
                - False Omission Rate (for),
                - False Positive Rate (fpr),
                - False Negative Rate (fnr)
        :param fillzeros: Should null values be filled with zeros. Default is
            True.
        :param title: Whether to display a title on each plot. Default is True.
        :param ncols: The number of subplots to plot per row visualization
            figure.
            Default is 3.
        :param label_dict: Optional dictionary of label replacements. Default is
            None.
        :param show_figure: Whether to show figure (plt.show()). Default is
            True.
        :param min_group_size: Minimum proportion of total group size (all data)
            a population group must meet in order to be included in visualization

        :return: Returns a figure
        """
        df_models = data_table.model_id.unique()
        if len(df_models) != 1:
            raise ValueError('This method requires one and only one model_id in the disparities table. '
                             'Tip: check data_table.model_id.unique() should be just one element list.')

        if fillzeros:
            data_table = data_table.fillna(0)

        if plot_fcn in [self.plot_fairness_group, self.plot_group_metric]:
            if not metrics:
                metrics = \
                    [met for met in self.key_metrics if met in data_table.columns]

            elif metrics == 'all':
                all_abs_metrics = ('pprev', 'ppr', 'fdr', 'for', 'fpr', 'fnr',
                               'tpr', 'tnr', 'npv', 'precision')
                metrics = \
                    [met for met in all_abs_metrics if met in data_table.columns]

            ax_lim = 1

        # elif plot_fcn in [self.plot_fairness_disparity, self.plot_disparity]:
        else:
            if not metrics:
                metrics = \
                    [disp for disp in self.key_disparities if disp in data_table.columns]
            elif metrics == 'all':
                metrics = \
                    list(data_table.columns[data_table.columns.str.contains('_disparity')])

            ax_lim = min(10, self._nearest_quartile(max(data_table[metrics].max())) + 0.1)

        num_metrics = len(metrics)
        rows = math.ceil(num_metrics / ncols)
        if ncols == 1 or (num_metrics % ncols == 0):
            axes_to_remove = 0
        else:
            axes_to_remove = ncols - (num_metrics % ncols)

        if not (0 < rows <= num_metrics):
           raise ValueError (
               "Plot must have at least one row. Please update number of columns"
               " ('ncols') or check that at least one metric is specified in "
               "'metrics'.")
        if not (0 < ncols <= num_metrics):
           raise ValueError(
               "Plot must have at least one column, and no more columns than "
               "subplots. Please update number of columns ('ncols') or check "
               "that at least one metric is specified in 'metrics'.")

        total_plot_width = 25

        fig, axs = plt.subplots(nrows=rows, ncols=ncols,
                                figsize=(total_plot_width, 6 * rows),
                                sharey=True,
                                gridspec_kw={'wspace': 0.075, 'hspace': 0.25})

        # set a different metric to be plotted in each subplot
        ax_col = 0
        ax_row = 0

        for group_metric in metrics:
            if (ax_col >= ncols) and ((ax_col + 1) % ncols) == 1:
                ax_row += 1
                ax_col = 0

            if rows == 1:
                current_subplot = axs[ax_col]

            elif ncols == 1:
                current_subplot = axs[ax_row]
                ax_row += 1
            else:
                current_subplot = axs[ax_row, ax_col]

            plot_fcn(data_table, group_metric=group_metric, ax=current_subplot,
                     ax_lim=ax_lim, title=title, label_dict=label_dict,
                     min_group_size=min_group_size)
            ax_col += 1

        # disable axes not being used
        if axes_to_remove > 0:
            for i in np.arange(axes_to_remove):
                axs[-1, -(i + 1)].axis('off')

        if show_figure:
            plt.show()
        return fig


    def _plot_multiple_treemaps(self, data_table, plot_fcn, attributes=None,
                                 metrics=None, fillzeros=True, title=True,
                                 label_dict=None, highlight_fairness=False,
                                 show_figure=True, min_group_size=None,
                                significance_alpha=0.05):
        """
        This function plots treemaps of disparities indicated by config file

        :param data_table: output of bias.get_disparity, or fairness.get_fairness
            functions
        :param plot_fcn: Plotting function to use to plot individual disparity
            or fairness treemaps in grid
        :param attributes: which attributes to plot against. Must be specified
            if no metrics specified.
        :param metrics: which metric(s) to plot, or 'all.' MUST be specified if
            no attributes specified. If this value is null, the following
            absolute metrics/ related disparity measures will be plotted against
            specified attributes:
                - Predicted Prevalence (pprev),
                - Predicted Positive Rate (ppr),
                - False Discovery Rate (fdr),
                - False Omission Rate (for),
                - False Positive Rate (fpr),
                - False Negative Rate (fnr)
        :param fillzeros: Whether null values should be filled with zeros. Default
            is True.
        :param title: Whether to display a title on each plot. Default is True.
        :param label_dict: Optional dictionary of label replacements. Default is
            None.
        :param highlight_fairness: Whether to highlight treemaps by disparity
            magnitude, or by related fairness determination.
        :param show_figure: Whether to show figure (plt.show()). Default is True.
        :param min_group_size: Minimum proportion of total group size (all data)
            a population group must meet in order to be included in visualization
        :param significance_alpha: statistical significance level. Used to
            determine visual representation of significance (number of
            asterisks on treemap).

        :return: Returns a figure
        """
        df_models = data_table.model_id.unique()
        if len(df_models) != 1:
            raise ValueError('This method requires one and only one model_id in the disparities table. '
                             'Tip: check disparities_table.model_id.unique() should be just one element list.')

        if fillzeros:
            data_table = data_table.fillna(0)

        if all(v is None for v in [attributes, metrics]):
            raise ValueError("One of the following parameters must be specified: " \
                        "'attribute', 'metrics'.")

        if attributes:
            if not metrics:
                metrics = [abs_m for abs_m in self.key_metrics if
                           abs_m in data_table.columns]

            #         metrics = list(set(self.input_group_metrics) &
            # set(data_table.columns))
            elif metrics == 'all':
                all_abs_metrics = ['tpr_disparity', 'tnr_disparity', 'for_disparity',
                               'fdr_disparity', 'fpr_disparity', 'fnr_disparity',
                               'npv_disparity', 'precision_disparity',
                               'ppr_disparity', 'pprev_disparity']
                metrics = \
                    [abs_m for abs_m in all_abs_metrics if abs_m in data_table.columns]

            viz_title = \
                f"DISPARITY METRICS by {(', ').join(list(map(lambda x:x.upper(), attributes)))}"

        elif not attributes:
            attributes = list(data_table.attribute_name.unique())
            if metrics == 'all':
                all_disparities = ['tpr_disparity', 'tnr_disparity', 'for_disparity',
                               'fdr_disparity', 'fpr_disparity', 'fnr_disparity',
                               'npv_disparity', 'precision_disparity',
                               'ppr_disparity', 'pprev_disparity']
                metrics = [disparity for disparity in all_disparities if
                           disparity in data_table.columns]
            viz_title = f"{(', ').join(map(lambda x:x.upper(), metrics))} " \
                        f"ACROSS ATTRIBUTES"

        num_metrics = len(attributes) * len(metrics)
        if num_metrics > 1:
            ncols = 3
        else:
            ncols = 1

        rows = math.ceil(num_metrics / ncols)
        if ncols == 1 or (num_metrics % ncols == 0):
            axes_to_remove = 0
        else:
            axes_to_remove = ncols - (num_metrics % ncols)

        if not (0 < rows <= num_metrics):
           raise ValueError (
               "Plot must have at least one row. Please update number of columns"
               " ('ncols'), the list of metrics to be plotted ('metrics'), or "
               "the list of attributes to plot disparity metrics across.")
        if not (0 < ncols <= num_metrics):
           raise ValueError(
               "Plot must have at least one column, and no more columns than "
               "plots. Please update number of columns ('ncols'), the list of "
               "metrics to be plotted ('metrics'), or the list of attributes to "
               "plot disparity metrics across.")

        total_plot_width = 25

        fig, axs = plt.subplots(nrows=rows, ncols=ncols,
                                figsize=(total_plot_width, 8 * rows),
                                gridspec_kw={'wspace': 0.025, 'hspace': 0.5},
                                subplot_kw={'aspect': 'equal'})

        if highlight_fairness:
            mapping = None
        else:
            aq_palette = sns.diverging_palette(225, 35, sep=10, as_cmap=True)

            norm = matplotlib.colors.Normalize(vmin=0, vmax=2)
            mapping = matplotlib.cm.ScalarMappable(norm=norm, cmap=aq_palette)

        # set a different metric to be plotted in each subplot
        ax_col = 0
        ax_row = 0


        for group_metric in metrics:
            for attr in attributes:
                if (ax_col >= ncols) and ((ax_col + 1) % ncols) == 1:
                    ax_row += 1
                    ax_col = 0

                if num_metrics == 1:
                    current_subplot = axs

                elif (num_metrics > 1) and (rows == 1):
                    current_subplot = axs[ax_col]

                elif (num_metrics > 1) and (ncols == 1):
                    current_subplot = axs[ax_row]
                    ax_row += 1
                else:
                    current_subplot = axs[ax_row, ax_col]

                plot_fcn(data_table, group_metric=group_metric,
                         attribute_name=attr, color_mapping=mapping,
                         ax=current_subplot, fig=fig, title=title,
                         label_dict=label_dict,
                         highlight_fairness=highlight_fairness,
                         min_group_size=min_group_size, significance_alpha=significance_alpha)

                ax_col += 1

        # disable axes not being used
        if axes_to_remove > 0:
            for i in np.arange(axes_to_remove):
                axs[-1, -(i + 1)].axis('off')

        plt.suptitle(f"{viz_title}", fontsize=25, fontweight="bold")

        # fig.tight_layout()

        if rows > 2:
            fig.subplots_adjust(top=0.95)
        else:
            fig.subplots_adjust(top=0.90)

        if show_figure:
            plt.show()
        return fig



    def plot_group_metric_all(self, data_table, metrics=None, fillzeros=True,
                              ncols=3, title=True, label_dict=None,
                              show_figure=True, min_group_size=None):
        """
        Plot multiple metrics at once from a fairness object table.

        :param data_table:  output of group.get_crosstabs, bias.get_disparity, or
            fairness.get_fairness functions.
        :param metrics: which metric(s) to plot, or 'all.'
            If this value is null, will plot:
                - Predicted Prevalence (pprev),
                - Predicted Positive Rate (ppr),
                - False Discovery Rate (fdr),
                - False Omission Rate (for),
                - False Positive Rate (fpr),
                - False Negative Rate (fnr)
        :param fillzeros: whether to fill null values with zeros. Default is
            True.
        :param ncols: number of subplots per row in figure. Default is 3.
        :param title: whether to display a title on each plot. Default is True.
        :param label_dict: optional dictionary of label replacements. Default is None.
        :param show_figure: whether to show figure (plt.show()). Default is True.
        :param min_group_size: minimum proportion of total group size (all data)
            a population group must meet in order to be included in group metric
            visualization.

        :return: A Matplotlib figure
        """
        return self._plot_multiple(
            data_table, plot_fcn=self.plot_group_metric, metrics=metrics,
            fillzeros=fillzeros, title=title, ncols=ncols, label_dict=label_dict,
            show_figure=show_figure, min_group_size=min_group_size)


    def plot_disparity_all(self, data_table, attributes=None, metrics=None,
                           fillzeros=True, title=True, label_dict=None, ncols=3,
                           show_figure=True, min_group_size=None,
                           significance_alpha=0.05):
        """
        Plot multiple metrics at once from a fairness object table.

        :param data_table:  output of group.get_crosstabs, bias.get_disparity, or
            fairness.get_fairness functions.
        :param attributes: which attribute(s) to plot metrics for. If this
            value is null, will plot metrics against all attributes.
        :param metrics: which metric(s) to plot, or 'all.'
            If this value is null, will plot:
                - Predicted Prevalence Disparity (pprev_disparity),
                - Predicted Positive Rate Disparity (ppr_disparity),
                - False Discovery Rate Disparity (fdr_disparity),
                - False Omission Rate Disparity (for_disparity),
                - False Positive Rate Disparity (fpr_disparity),
                - False Negative Rate Disparity (fnr_disparity)
        :param fillzeros: whether to fill null values with zeros. Default is True.
        :param title: whether to display a title on each plot. Default is True.
        :param label_dict: optional dictionary of label replacements. Default is
            None.
        :param show_figure: whether to show figure (plt.show()). Default is True.
        :param min_group_size: minimum proportion of total group size (all data)
            a population group must meet in order to be included in metric
            visualization.
        :param significance_alpha: statistical significance level. Used to
            determine visual representation of significance (number of
            asterisks on treemap).

        :return: A Matplotlib figure
        """
        return self._plot_multiple_treemaps(
            data_table, plot_fcn=self.plot_disparity, attributes=attributes,
            metrics=metrics, fillzeros=fillzeros, label_dict=label_dict,
            highlight_fairness=False, show_figure=show_figure, title=title,
            min_group_size=min_group_size, significance_alpha=significance_alpha)

    def plot_fairness_group_all(self, fairness_table, metrics=None, fillzeros=True,
                                ncols=3, title=True, label_dict=None,
                                show_figure=True, min_group_size=None):
        """
        Plot multiple metrics at once from a fairness object table.

        :param fairness_table: output of fairness.get_fairness functions.
        :param metrics: which metric(s) to plot, or 'all.'
            If this value is null, will plot:
                - Predicted Prevalence (pprev),
                - Predicted Positive Rate (ppr),
                - False Discovery Rate (fdr),
                - False Omission Rate (for),
                - False Positive Rate (fpr),
                - False Negative Rate (fnr)
        :param fillzeros: whether to fill null values with zeros. Default is True.
        :param ncols: number of subplots per row in figure. Default is 3.
        :param title: whether to display a title on each plot. Default is True.
        :param label_dict: optional dictionary of label replacements. Default is
            None.
        :param show_figure: whether to show figure (plt.show()). Default is True.
        :param min_group_size: minimum proportion of total group size (all data).
            a population group must meet in order to be included in fairness
            visualization

        :return: A Matplotlib figure
        """
        return self._plot_multiple(
            fairness_table, plot_fcn=self.plot_fairness_group, metrics=metrics,
            fillzeros=fillzeros, title=title, ncols=ncols, label_dict=label_dict,
            show_figure=show_figure, min_group_size=min_group_size)

    def plot_fairness_disparity_all(self, fairness_table, attributes=None,
                                    metrics=None, fillzeros=True, title=True,
                                    label_dict=None, show_figure=True,
                                    min_group_size=None, significance_alpha=0.05):
        """
        Plot multiple metrics at once from a fairness object table.

        :param fairness_table: output of fairness.get_fairness functions.
        :param attributes: which attribute(s) to plot metrics for. If this value is null, will plot metrics against all attributes.
        :param metrics: which metric(s) to plot, or 'all.'
            If this value is null, will plot:
                - Predicted Prevalence Disparity (pprev_disparity),
                - Predicted Positive Rate Disparity (ppr_disparity),
                - False Discovery Rate Disparity (fdr_disparity),
                - False Omission Rate Disparity (for_disparity),
                - False Positive Rate Disparity (fpr_disparity),
                - False Negative Rate Disparity (fnr_disparity)
        :param fillzeros: whether to fill null values with zeros. Default is True.
        :param title: whether to display a title on each plot. Default is True.
        :param label_dict: optional dictionary of label replacements. Default is
            None.
        :param show_figure: whether to show figure (plt.show()). Default is True.
        :param min_group_size: minimum proportion of total group size (all data)
            a population group must meet in order to be included in fairness
            visualization
        :param significance_alpha: statistical significance level. Used to
            determine visual representation of significance (number of
            asterisks on treemap)

        :return: A Matplotlib figure
        """
        return self._plot_multiple_treemaps(
            fairness_table, plot_fcn=self.plot_disparity, attributes=attributes,
            metrics=metrics, fillzeros=fillzeros, label_dict=label_dict,
            title=title, highlight_fairness=True, show_figure=show_figure,
            min_group_size=min_group_size, significance_alpha=significance_alpha)


    def multimodel_comparison(self, disparities_table, x_metric, y_metric,
                              x_agg_method='mean', y_agg_method='mean',
                            x_jitter=None, y_jitter=None, selected_models=None,
                              ax=None, scatter_kws={'legend': 'full'}):
                              # fit_reg=True, scatter=True, line_kws=None):
        # requirement: at least two model_id values
        if selected_models:
            disparities_table = disparities_table.loc[disparities_table['model_id'].isin(selected_models)]

        df_models = disparities_table.model_id.unique()

        if len(df_models) == 1:
            raise ValueError("This method requires at least two distinct 'model_id' values "
                             "in the disparities table. Tip: check that "
                             "disparities_table.model_id.unique() returns more than one element.")

        # must be valid metric
        if x_metric not in disparities_table.columns:
            raise ValueError(
                f"Absolute metric '{x_metric}' is not included in disparities_table.")

        if y_metric not in disparities_table.columns:
            raise ValueError(
                f"Disparity metric '{y_metric}' is not included in disparities_table.")

        # must be valid aggregation method
        if (x_agg_method not in ('mean', 'median', 'max', 'min')) or (y_agg_method not in ('mean', 'median', 'max', 'min')):
            raise ValueError(
                "Aggregation methods 'x_agg_method' and 'y_agg_method' must "
                "take one of the following values: 'mean', 'median', 'max', 'min'.")

        collected_df = disparities_table.groupby('model_id', as_index=False).agg({x_metric: x_agg_method, y_metric:y_agg_method})

        if ax is None:
            fig, ax = plt.subplots(figsize=(8, 5))

        with sns.axes_style("whitegrid"):
            ax = sns.scatterplot(x=x_metric, y=y_metric, data=collected_df, hue='model_id',
                                 x_jitter=x_jitter, y_jitter=y_jitter, **scatter_kws)
                            # scatter=scatter, fit_reg=fit_reg, line_kws=line_kws)

        ax.xaxis.grid(color='lightgray', which='major')
        ax.yaxis.grid(color='lightgray', which='major')
        labels = [item.get_text().replace('_', ' ').upper() for item in ax.get_xticklabels()]
        if '' not in labels:
            ax.set_xticklabels(labels, rotation=30, ha='center')
        else:
            plt.xticks(rotation=30, horizontalalignment='center')

        x_clean = x_metric.replace('_', ' ').upper()
        y_clean = y_metric.replace('_', ' ').upper()
        ax.set_xlabel(x_clean, fontsize=12)
        ax.set_ylabel(y_clean, fontsize=12)

        # orig_handles, orig_labels = ax.legend()
        #
        # print(orig_handles)
        # print(orig_labels)
        # ax.legend(title='Model ID')
        handles, labels = ax.get_legend_handles_labels()
        ax.legend(handles=handles[1:], labels=[f"Model {model}" for model in labels[1:]], title="Model ID")


        # ax.legend(handles= orig_handles, labels=[f"Model {model}" for model in orig_labels], title='Model ID')

        # model_labels = [f"Model {model}" for model in df_models]
        # for text, label in zip(ax.legend().texts, model_labels):
        # for text, label in zip(ax._legend.texts, model_labels):
        #     text.set_text(label)

        plot_title = f"MODEL COMPARISON: {y_clean} BY {x_clean}"
        ax.set_title(plot_title, fontsize=20)

        return ax







<|MERGE_RESOLUTION|>--- conflicted
+++ resolved
@@ -37,12 +37,8 @@
     """
     ref_groups = {}
     ref_group_cols = \
-<<<<<<< HEAD
-        list(disparities_table.columns[disparities_table.columns.str.contains(ref_group_flag)])
-=======
         set(disparities_table.columns[disparities_table.columns.str.contains(
             ref_group_flag)])
->>>>>>> 19455f5c
 
     # Note: specific measures is a set
     if specific_measures:
