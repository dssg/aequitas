--- conflicted
+++ resolved
@@ -1713,11 +1713,7 @@
             f"MODEL COMPARISON: {x_metric.replace('_', ' ').upper()} BY {y_metric.replace('_', ' ').upper()} " \
                 f"ACROSS {attribute.replace('_', ' ').upper()}"
 
-<<<<<<< HEAD
         aq_palette = sns.diverging_palette(225, 35, sep=10, n=20, as_cmap=True, center="dark")
-=======
-        aq_palette = sns.diverging_palette(225, 35, sep=10, as_cmap=True, center="dark")
->>>>>>> 783894d2
 
         for group in groups:
             # subset df to get only that attribute, no need to aggregate
@@ -1790,13 +1786,8 @@
             fairness.get_fairness function.
         :param x_metric: the metric to plot on the X axis. Must be a column in the disparity_table.
         :param y_metric: the metric to plot on the Y axis. Must be a column in the disparity_table.
-<<<<<<< HEAD
         :param x_agg_method: Method to aggregate metric values for X axis. Options: 'mean', 'median', 'max', 'min'. Default is 'mean'. For absolute metrics, 'mean' aggregation is a weighted average by group size.
         :param y_agg_method: Method to aggregate metric values for Y axis. Options: 'mean', 'median', 'max', 'min'. Default is 'mean'. For absolute metrics, 'mean' aggregation is a weighted average by group size.
-=======
-        :param x_agg_method: Method to aggregate metric values for X axis. ('mean', 'median', 'max', 'min')
-        :param y_agg_method: Method to aggregate metric values for X axis. ('mean', 'median', 'max', 'min')
->>>>>>> 783894d2
         :param title: whether to include a title in visualizations. Default is True.
         :param x_jitter: jitter for x values. Default is None.
         :param y_jitter: jitter for y values. Default is None.
@@ -1836,7 +1827,7 @@
                 "Aggregation methods 'x_agg_method' and 'y_agg_method' must "
                 "take one of the following values: 'mean', 'median', 'max', 'min'.")
 
-<<<<<<< HEAD
+
         # should never really have NaNs for one model but not another, but handling JIC
         get_indices = lambda x: ~np.isnan(x)
         get_weights = lambda x: plot_table.loc[x.index, "group_size"]
@@ -1849,38 +1840,19 @@
         if y_agg_method == "mean":
             if "_disparity" not in y_metric:
                 y_agg_method = wtd_mean
-=======
-        weighted_mean = lambda x: np.average(x, weights=plot_table.loc[x.index, "group_size"])
-
-        if x_agg_method == "mean":
-            if "_disparity" not in x_metric:
-                x_agg_method = weighted_mean
-
-        if y_agg_method == "mean":
-            if "_disparity" not in y_metric:
-                y_agg_method = weighted_mean
->>>>>>> 783894d2
 
         collected_df = plot_table.groupby('model_id', as_index=False).agg({x_metric: x_agg_method, y_metric:y_agg_method})
 
         if ax is None:
             fig, ax = plt.subplots(figsize=(8, 5))
 
-<<<<<<< HEAD
         aq_palette = sns.diverging_palette(225, 35, sep=10, n=40, as_cmap=True, center="dark")
-=======
-        aq_palette = sns.diverging_palette(225, 35, sep=10, as_cmap=True, center="dark")
->>>>>>> 783894d2
 
         with sns.axes_style("whitegrid"):
 
             ax = sns.scatterplot(x=x_metric, y=y_metric, data=collected_df, hue='model_id',
                                  x_jitter=x_jitter, y_jitter=y_jitter, palette=aq_palette,
-<<<<<<< HEAD
-                                 alpha=0.5, **scatter_kws)
-=======
-                                **scatter_kws)
->>>>>>> 783894d2
+                                 alpha=0.75, **scatter_kws)
 
         ax.xaxis.grid(color='lightgray', which='major')
         ax.yaxis.grid(color='lightgray', which='major')
