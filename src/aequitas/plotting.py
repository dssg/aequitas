--- conflicted
+++ resolved
@@ -170,21 +170,12 @@
         Use only part of a colormap (min_value to max_value) across a given number
         of partiions.
 
-<<<<<<< HEAD
-        :param orig_cmap: an existing Matplotlib colormap
-        :param min_value: desired minimum value (0.0 to 1.0) for truncated
-            colormap. Default is 0.0.
-        :param max_value: desired maximum value (0.0 to 1.0) for truncated
-            colormap. Default is 1.0.
-        :param num_colors: number of colors to spread colormap gradient across
-=======
         :param orig_cmap: An existing Matplotlib colormap
         :param min_value: Desired minimum value (0.0 to 1.0) for truncated
             colormap. Default is 0.0.
         :param max_value: Desired maximum value (0.0 to 1.0) for truncated
             colormap. Default is 1.0.
         :param num_colors: Number of colors to spread colormap gradient across
->>>>>>> a1d1b049
             before truncating. Default is 100.
         :return: Truncated color map
 
@@ -197,36 +188,6 @@
             cmap(np.linspace(min_value, max_value, num_colors)))
         return new_cmap
 
-<<<<<<< HEAD
-    @staticmethod
-    def _assemble_ref_groups(disparities_table, ref_group_flag='_ref_group_value'):
-        """
-        Creates a dictionary of reference groups for each metric in a data_table
-
-       :param disparities_table: a disparity table. Output of bias.get_disparity or
-            fairness.get_fairness functions
-        :param ref_group_flag: string indicating column indicates reference group
-            flag value. Default is '_ref_group_value'.
-
-        :return: A dictionary
-        """
-        ref_groups = {}
-        ref_group_cols = \
-            list(disparities_table.columns[disparities_table.columns.str.contains(
-                ref_group_flag)])
-        attributes = list(disparities_table.attribute_name.unique())
-        for attribute in attributes:
-            attr_table = \
-                disparities_table.loc[disparities_table['attribute_name'] == attribute]
-            attr_refs = {}
-            for col in ref_group_cols:
-                metric_key = "".join(col.split(ref_group_flag))
-                attr_refs[metric_key] = \
-                    attr_table.loc[attr_table['attribute_name'] == attribute, col].min()
-            ref_groups[attribute] = attr_refs
-        return ref_groups
-=======
->>>>>>> a1d1b049
 
     @classmethod
     def _locate_ref_group_indices(cls, disparities_table, attribute_name, group_metric,
@@ -234,15 +195,15 @@
         """
         Finds relative index (row) of reference group value for a given metric.
 
-        :param disparities_table: a disparity table. Output of bias.get_disparity or
+        :param disparities_table: A disparity table. Output of bias.get_disparity or
             fairness.get_fairness functions
-        :param attribute_name: the attribute to plot metric against. Must be a column
+        :param attribute_name: The attribute to plot metric against. Must be a column
             in the disparities_table.
-        :param group_metric: the metric to plot. Must be a column in the
+        :param group_metric: The metric to plot. Must be a column in the
             disparities_table.
         :param ref_group_flag: string indicating column indicates reference group
             flag value. Default is '_ref_group_value'.
-        :param model_id: model ID number. Default is 1.
+        :param model_id: Model ID number. Default is 1.
 
         :return: Integer indicating relative index of reference group value row.
         """
@@ -268,21 +229,13 @@
         '''
         Plot a single group metric's absolute metrics
 
-<<<<<<< HEAD
-        :param group_table: a group table
-        :param group_metric: the metric to plot. Must be a column in the group_table
-        :param ax: a matplotlib Axis. If not passed a new figure will be created.
-        :param title: whether to include a title in visulations. Default is True.
-        :param label_dict: optional dictionary of replacement labels for data.
-=======
         :param group_table: A group table
         :param group_metric: The metric to plot. Must be a column in the group_table
         :param ax: A matplotlib Axis. If not passed a new figure will be created.
         :param title: Whether a title should be added to the plot. Default is True.
         :param label_dict: Optional dictionary of replacement labels for data.
->>>>>>> a1d1b049
             Default is None.
-        :param min_group_size: minimum size for groups to include in visualization
+        :param min_group_size: Minimum size for groups to include in visualization
             (as a proportion of total sample)
 
         :return: matplotlib.Axis
@@ -425,24 +378,12 @@
         and https://fcpython.com/visualisation/python-treemaps-squarify-matplotlib
 
         Plot a single group metric's disparity
-        :param disparity_table: a disparity table. Output of bias.get_disparity or
+        :param disparity_table: A disparity table. Output of bias.get_disparity or
             fairness.get_fairness functions.
-        :param group_metric: the metric to plot. Must be a column in the
+        :param group_metric: The metric to plot. Must be a column in the
             disparity_table.
         :param attribute_name: which attribute to plot group_metric across.
         :param color_mapping: matplotlib colormapping for treemap value boxes.
-<<<<<<< HEAD
-        :param model_id: which model to plot for. Default is 1.
-        :param ax: a matplotlib Axis. If not passed, a new figure will be created.
-        :param fig: a matplotlib Figure. If not passed, a new figure will be created.
-        :param label_dict: optional dictionary of replacement labels for data. Default is None.
-        :param title: whether to include a title in visulations. Default is True.
-        :param highlight_fairness: whether to highlight treemaps by disparity
-            magnitude, or by related fairness determination.
-        :param min_group_size: minimum proportion of total group size (all data)
-            a population group must meet in order to be included in bias metric
-            visualization
-=======
         :param model_id: Which model to plot for. Default is 1.
         :param ax: A matplotlib Axis. If not passed, a new figure will be created.
         :param fig: A matplotlib Figure. If not passed, a new figure will be
@@ -459,7 +400,6 @@
         :param significance_alpha: Statistical significance level to determine
             visual representation of significance (number of asterisks on
             treemap)
->>>>>>> a1d1b049
 
         :return: matplotlib.Axis
         '''
@@ -651,19 +591,17 @@
         This function plots absolute group metrics as indicated by the config file,
             colored based on calculated parity
 
-        :param fairness_table: a fairness table. Output of fairness.get_fairness functions.
-        :param group_metric: the fairness metric to plot. Must be a column in the fairness_table.
-        :param ax: a matplotlib Axis. If not passed a new figure will be created.
-        :param ax_lim: maximum value on x-axis, used to match axes across subplots
+        :param fairness_table: A fairness table. Output of fairness.get_fairness
+            functions.
+        :param group_metric: The fairness metric to plot. Must be a column in the
+            fairness_table.
+        :param ax: A matplotlib Axis. If not passed a new figure will be created.
+        :param ax_lim: Maximum value on x-axis, used to match axes across subplots
             when plotting multiple metrics. Default is None.
-        :param title: whether to include a title in visulations. Default is True.
-        :param label_dict: optional dictionary of replacement values for data.
+        :param title: Whether a title should be added to the plot. Default is True.
+        :param label_dict: Optional dictionary of replacement values for data.
             Default is None.
-<<<<<<< HEAD
-        :param min_group_size: minimum proportion of total group size (all data)
-=======
         :param min_group_size: Minimum proportion of total group size (all data)
->>>>>>> a1d1b049
             a population group must meet in order to be included in fairness
             visualization
 
@@ -804,19 +742,9 @@
         """
         Plot disparity metrics colored based on calculated disparity.
 
-        :param group_metric: the metric to plot. Must be a column in the disparity_table.
+        :param group_metric: The metric to plot. Must be a column in the
+            disparity_table.
         :param attribute_name: which attribute to plot group_metric across.
-<<<<<<< HEAD
-        :param model_id: which model to plot for. Default is None.
-        :param ax: a matplotlib Axis. If not passed, a new figure will be created.
-        :param fig: a matplotlib Figure. If not passed, a new figure will be created.
-        :param title: whether to include a title in visulations. Default is True.
-        :param min_group_size: minimum proportion of total group size (all data)
-            a population group must meet in order to be included in bias metric
-            visualization
-
-        :return:  matplotlib.Axis
-=======
         :param model_id: Which model to plot for. Default is None.
         :param ax: A matplotlib Axis. If not passed, a new figure will be
             created.
@@ -831,7 +759,6 @@
             treemap)
 
         :return:
->>>>>>> a1d1b049
         """
         return self.plot_disparity(disparity_table=fairness_table,
                                    group_metric=group_metric,
@@ -848,12 +775,12 @@
         This function plots bar charts of absolute metrics indicated by config
         file
 
-        :param data_table: output of group.get_crosstabs, bias.get_disparity, or
+        :param data_table: Output of group.get_crosstabs, bias.get_disparity, or
             fairness.get_fairness functions
-        :param plot_fcn: the single-metric plotting function to use for subplots
-        :param metrics: which metric(s) to plot, or 'all.' If this value is
-            null, will plot the following absolute metrics (or related disparity
-            measures):
+        :param plot_fcn: The single-metric plotting function to use for subplots
+        :param metrics: which metric(s) to plot, or 'all.'
+            If this value is null, will plot the following absolute metrics (or
+            related disparity measures):
                 - Predicted Prevalence (pprev),
                 - Predicted Positive Rate (ppr),
                 - False Discovery Rate (fdr),
@@ -994,12 +921,9 @@
         :param show_figure: Whether to show figure (plt.show()). Default is True.
         :param min_group_size: Minimum proportion of total group size (all data)
             a population group must meet in order to be included in visualization
-<<<<<<< HEAD
-=======
         :param significance_alpha: Statistical significance level to determine
             visual representation of significance (number of asterisks on
             treemap)
->>>>>>> a1d1b049
 
         :return: Returns a figure
         """
@@ -1138,8 +1062,7 @@
                               show_figure=True, min_group_size=None):
         '''
         Plot multiple metrics at once from a fairness object table.
-
-        :param data_table:  output of group.get_crosstabs, bias.get_disparity, or
+        :param data_table:  Output of group.get_crosstabs, bias.get_disparity, or
             fairness.get_fairness functions
         :param metrics: which metric(s) to plot, or 'all.'
             If this value is null, will plot:
@@ -1149,19 +1072,8 @@
                 - False Omission Rate (for),
                 - False Positve Rate (fpr),
                 - False Negative Rate (fnr)
-        :param fillzeros: whether to fill null values with zeros. Default is
+        :param fillzeros: Whether to fill null values with zeros. Default is
             True.
-<<<<<<< HEAD
-        :param ncols: number of subplots per row in figure. Default is 3.
-        :param title: whether to display a title on each plot. Default is True.
-        :param label_dict: optional dictionary of label replacements. Default is None.
-        :param show_figure: whether to show figure (plt.show()). Default is True.
-        :param min_group_size: minimum proportion of total group size (all data)
-            a population group must meet in order to be included in group metric
-            visualization
-
-        :return: A Matplotlib figure
-=======
         :param ncols: Number of subplots per row in figure. Default is 3.
         :param title: Whether to display a title on each plot. Default is True.
         :param label_dict: Optional dictionary of label replacements. Default is
@@ -1172,7 +1084,6 @@
             visualization
 
         :return:
->>>>>>> a1d1b049
         '''
         return self._plot_multiple(
             data_table, plot_fcn=self.plot_group_metric, metrics=metrics,
@@ -1186,11 +1097,10 @@
                            significance_alpha=0.05):
         '''
         Plot multiple metrics at once from a fairness object table.
-
-        :param data_table:  output of group.get_crosstabs, bias.get_disparity, or
+        :param data_table:  Output of group.get_crosstabs, bias.get_disparity, or
             fairness.get_fairness functions.
-        :param attributes: which attribute(s) to plot metrics for. If this
-            value is null, will plot metrics against all attributes.
+        :param attributes: which attribute(s) to plot metrics for.
+            If this value is null, will plot metrics against all attributes.
         :param metrics: which metric(s) to plot, or 'all.'
             If this value is null, will plot:
                 - Predicted Prevalence Disparity (pprev_disparity),
@@ -1199,17 +1109,11 @@
                 - False Omission Rate Disparity (for_disparity),
                 - False Positve Rate Disparity (fpr_disparity),
                 - False Negative Rate Disparity (fnr_disparity)
-        :param fillzeros: whether to fill null values with zeros. Default is True.
-        :param ncols: number of subplots per row in figure. Default is 3.
-        :param title: whether to display a title on each plot. Default is True.
-        :param label_dict: optional dictionary of label replacements. Default is
+        :param fillzeros: Whether to fill null values with zeros. Default is True.
+        :param ncols: Number of subplots per row in figure. Default is 3.
+        :param title: Whether to display a title on each plot. Default is True.
+        :param label_dict: Optional dictionary of label replacements. Default is
             None.
-<<<<<<< HEAD
-        :param show_figure: whether to show figure (plt.show()). Default is True.
-        :param min_group_size: minimum proportion of total group size (all data)
-            a population group must meet in order to be included in metric
-            visualization
-=======
         :param show_figure: Whether to show figure (plt.show()). Default is True.
         :param min_group_size: Minimum proportion of total group size (all data)
             a population group must meet in order to be included in metric
@@ -1217,9 +1121,8 @@
         :param significance_alpha: Statistical significance level to determine
             visual representation of significance (number of asterisks on
             treemap)
->>>>>>> a1d1b049
-
-        :return: A Matplotlib figure
+
+        :return: Returns a figure
         '''
         return self._plot_multiple_treemaps(
             data_table, plot_fcn=self.plot_disparity, attributes=attributes,
@@ -1232,7 +1135,6 @@
                                 show_figure=True, min_group_size=None):
         '''
         Plot multiple metrics at once from a fairness object table.
-
         :param fairness_table: Output of fairness.get_fairness functions.
         :param metrics: which metric(s) to plot, or 'all.'
             If this value is null, will plot:
@@ -1242,22 +1144,17 @@
                 - False Omission Rate (for),
                 - False Positve Rate (fpr),
                 - False Negative Rate (fnr)
-        :param fillzeros: whether to fill null values with zeros. Default is True.
-        :param ncols: number of subplots per row in figure. Default is 3.
-        :param title: whether to display a title on each plot. Default is True.
-        :param label_dict: optional dictionary of label replacements. Default is
+        :param fillzeros: Whether to fill null values with zeros. Default is True.
+        :param ncols: Number of subplots per row in figure. Default is 3.
+        :param title: Whether to display a title on each plot. Default is True.
+        :param label_dict: Optional dictionary of label replacements. Default is
             None.
-<<<<<<< HEAD
-        :param show_figure: whether to show figure (plt.show()). Default is True.
-        :param min_group_size: minimum proportion of total group size (all data)
-=======
         :param show_figure: Whether to show figure (plt.show()). Default is True.
         :param min_group_size: Minimum proportion of total group size (all data)
->>>>>>> a1d1b049
             a population group must meet in order to be included in fairness
             visualization
 
-        :return: A Matplotlib figure
+        :return: Returns a figure
         '''
         return self._plot_multiple(
             fairness_table, plot_fcn=self.plot_fairness_group, metrics=metrics,
@@ -1270,9 +1167,9 @@
                                     min_group_size=None, significance_alpha=0.05):
         '''
         Plot multiple metrics at once from a fairness object table.
-
-        :param fairness_table: output of fairness.get_fairness functions.
-        :param attributes: which attribute(s) to plot metrics for. If this value is null, will plot metrics against all attributes.
+        :param fairness_table: Output of fairness.get_fairness functions.
+        :param attributes: which attribute(s) to plot metrics for.
+            If this value is null, will plot metrics against all attributes.
         :param metrics: which metric(s) to plot, or 'all.'
             If this value is null, will plot:
                 - Predicted Prevalence Disparity (pprev_disparity),
@@ -1281,16 +1178,10 @@
                 - False Omission Rate Disparity (for_disparity),
                 - False Positve Rate Disparity (fpr_disparity),
                 - False Negative Rate Disparity (fnr_disparity)
-        :param fillzeros: whether to fill null values with zeros. Default is True.
-        :param title: ohether to display a title on each plot. Default is True.
-        :param label_dict: optional dictionary of label replacements. Default is
+        :param fillzeros: Whether to fill null values with zeros. Default is True.
+        :param title: Whether to display a title on each plot. Default is True.
+        :param label_dict: Optional dictionary of label replacements. Default is
             None.
-<<<<<<< HEAD
-        :param show_figure: whether to show figure (plt.show()). Default is True.
-        :param min_group_size: minimum proportion of total group size (all data)
-            a population group must meet in order to be included in fairness
-            visualization
-=======
         :param show_figure: Whether to show figure (plt.show()). Default is True.
         :param min_group_size: Minimum proportion of total group size (all data)
             a population group must meet in order to be included in fairness
@@ -1298,9 +1189,8 @@
         :param significance_alpha: Statistical significance level to determine
             visual representation of significance (number of asterisks on
             treemap)
->>>>>>> a1d1b049
-
-        :return: A Matplotlib figure
+
+        :return: Returns a figure
         '''
         return self._plot_multiple_treemaps(
             fairness_table, plot_fcn=self.plot_disparity, attributes=attributes,
