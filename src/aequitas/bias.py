import logging
from sys import exit

from aequitas.preprocessing import get_attr_cols
from aequitas.plotting import Plot, assemble_ref_groups

import pandas as pd
from scipy import stats

logging.getLogger(__name__)

__author__ = "Rayid Ghani, Pedro Saleiro <saleiro@uchicago.edu>, Loren Hinkson"
__copyright__ = "Copyright \xa9 2018. The University of Chicago. All Rights Reserved."

class Bias(object):
    """
    """
    default_key_columns = ('model_id', 'score_threshold', 'attribute_name')
    all_group_metrics = ('ppr', 'pprev', 'precision', 'fdr', 'for', 'fpr',
                         'fnr', 'tpr', 'tnr', 'npv')
    non_attr_cols = ('score', 'model_id', 'as_of_date', 'entity_id', 'rank_abs',
                     'rank_pct', 'id', 'label_value')

    def __init__(self, key_columns=default_key_columns, sample_df=None,
                 non_attr_cols=non_attr_cols,
                 significance_cols=all_group_metrics,
                 input_group_metrics=all_group_metrics, fill_divbyzero=None):
        """

        :param key_columns: optional, key identifying columns for grouping
            variables and bias metrics in intermediate joins. Defualts are
            'model_id', 'score_threshold', 'attribute_name'.
        :param input_group_metrics: List of absolute bias metrics to calculate
        :param fill_divbyzero: optional, fill value to use when divided by
            zero. Default is None.
        """
        self.key_columns = list(key_columns)
        self.input_group_metrics = list(input_group_metrics)

        if not fill_divbyzero:
            self.fill_divbyzero = 10.00000
        else:
            self.fill_divbyzero = fill_divbyzero
        self.non_attr_cols = non_attr_cols
        self.significance_cols = significance_cols

    def get_disparity_min_metric(self, df, original_df, key_columns=None,
                                 input_group_metrics=None, fill_divbyzero=None,
                                 check_significance=None,  alpha = 5e-2,
                                 mask_significance = True, label_score_ref='fpr'):
        """
<<<<<<< HEAD
        Calculates disparities between groups for the predefined list of
        group metrics using the group with the minimum value for each absolute
        bias metric as the reference group (denominator).

        :param df: output dataframe of Group class get_crosstabs() method
        :param key_columns: optional, key identifying columns for grouping
            variables and bias metrics in intermediate joins. Defualts are
            'model_id', 'score_threshold', 'attribute_name'.
        :param input_group_metrics: optional, the columns list corresponding to
            the group metrics for which we want to calculate disparity values
        :param fill_divbyzero: optional, fill value to use when divided by
            zero. Default is None.
        :return: A dataframe with same number of rows as the input (crosstab)
            with additional disparity metrics columns and ref_group_values
            for each metric.
=======
        Calculates several ratios using the group metrics value and dividing by
        the minimum group metric value among all groups defined by each attribute

        :param df: the resulting dataframe from the group get_crosstabs
        :param original_df: a dataframe containing a required 'score 'column
            and possible 'label_value' column.
        :param key_columns: optional, the key columns to use on joins.
            Defualts are 'model_id', 'score_threshold', 'attribute_name'.
        :param input_group_metrics: optional, the columns list corresponding to
            the group metrics for which we want to calculate disparity values
        :param fill_divbyzero: optional, fill value to use when divided by zero
        :param check_significance: Measures for which to determine statistical
            significance beyond label_value and score. Defaults are 'fpr' and 'fnr'.
        :param alpha: Level at which to determine statistical significance.
            Default is 5e-2 (0.05).
        :param mask_significance: Whether to display a T/F mask over calculated
            p-values from statistical significance determination. Default is True.
        :param label_score_ref: Default reference group to use for score and
            label_value statistical significance calculations

        :return: a dataframe with same number of rows as the input (crosstab)
            but with additional disparity metrics columns, ref_group_values, and
            statisitcal significance of specific metrics.
>>>>>>> a1d1b049
        """

        print('get_disparity_min_metric()')
        # record df column order
        df_cols = df.columns

        if not key_columns:
            key_columns = df_cols.intersection(self.key_columns).tolist()
        if not input_group_metrics:
            input_group_metrics = self.input_group_metrics
        if not fill_divbyzero:
            fill_divbyzero = self.fill_divbyzero
        if not check_significance:
            check_significance = self.significance_cols

        for group_metric in input_group_metrics:

            try:
                # this groupby is being called every cycle. maybe we can create
                # a list of df_groups and merge df at the end? it can not be
                # simply put outside the loop(the merge...)
                idxmin = df.groupby(key_columns)[group_metric].idxmin()

                # if entire column for a group metric is NaN, cast min value
                # index column to same index as any other group for that attribute
                if any(pd.np.isnan(val) for val in idxmin.values):
                    if (len(idxmin) >= 1):
                        idxmin.loc[idxmin.isna()] = df.loc[
                            df["attribute_name"].isin(
                                idxmin.index.get_level_values('attribute_name').values
                            )
                        ].index[0]
                    else:
                        logging.error(f"A minimum value for group_metric "
                                      f"{group_metric} could not be calculated.")
                        continue


                df_min_idx = df.loc[idxmin]

                # but we also want to get the group_value of the reference group
                # for each bias metric
                df_to_merge = pd.DataFrame()
                df_to_merge[key_columns + [group_metric + '_disparity', group_metric +
                                           '_ref_group_value']] = \
                    df_min_idx[key_columns + [group_metric, 'attribute_value']]
            except KeyError:
                logging.error(
                    'get_bias_min_metric:: one of the following columns is not '
                    'on the input dataframe : model_id, parameter, attribute_name '
                    'or any of the input_group_metrics '
                    'list')

            df = df.merge(df_to_merge, on=key_columns)
            # creating disparity by dividing each group metric value by the
            # corresponding min value from the groups of the target attribute
            df[group_metric + '_disparity'] = \
                df[group_metric] / df[group_metric + '_disparity']
            # We are capping the disparity values to 10.0 when divided by zero...
        df = df.replace(pd.np.inf, fill_divbyzero)

        # add statistical_significance
        check_significance = df_cols.intersection(check_significance).tolist()

        ref_groups_dict = assemble_ref_groups(df, ref_group_flag='_ref_group_value',
                                              specific_measures=check_significance,
                                              label_score_ref=label_score_ref)

        attr_cols = df['attribute_name'].unique()

        # run significance method on bias-augmented crosstab based on false
        # positives, false negatives, scores, and label values in original df
        self.get_statistical_significance(
            original_df, df, ref_dict=ref_groups_dict, score_thresholds=None,
            model_id=1, attr_cols=attr_cols, aplha=5e-2)

        # if specified, apply T/F mask to significance columns
        if mask_significance:
            significance_cols = df.columns[df.columns.str.contains('_significance')]
            truemask = df.loc[:, significance_cols] < alpha
            falsemask = df.loc[:, significance_cols] >= alpha

            df.loc[:, significance_cols] = pd.np.select(
                [truemask, falsemask], [True, False], default=None)

        # check what new disparity columns are and order as disparity,
        # ref_group, significance for each
        new_cols = sorted(
            list(set(df.columns) - set(df_cols) - {'label_value_significance',
                                                   'score_significance'})
        )

        return df[df_cols.tolist() + ['label_value_significance',
                                      'score_significance'] + new_cols]


    def get_disparity_major_group(self, df, original_df, key_columns=None,
                                  input_group_metrics=None,
                                  fill_divbyzero=None, check_significance=None,
                                  alpha = 5e-2, mask_significance=True,
                                  label_score_ref='fpr'):
        """
<<<<<<< HEAD
        Calculates disparities between groups for the predefined list of group
        metrics using the majority group within each attribute as the reference
        group (denominator).

        :param df: the returning dataframe from the group.get_crosstabs
        :param key_columns: optional, key identifying columns for grouping
            variables and bias metrics in intermediate joins. Defualts are
            'model_id', 'score_threshold', 'attribute_name'.
        :param input_group_metrics: optional, the columns list corresponding to
            the group metrics for which we want to calculate disparity values
        :param fill_divbyzero: optional, fill value to use when divided by zero.
            Default is None.
        :return: A dataframe with same number of rows as the input (crosstab)
            with additional disparity metrics columns and ref_group_values
            for each metric.
=======
        Calculates the bias (disparity) metrics for the predefined list of group
        metrics using the majority group within each attribute as the reference
        group (denominator)

        :param df: the returning dataframe from the group.get_crosstabs
        :param original_df: a dataframe containing a required 'score 'column
            and possible 'label_value' column.
        :param key_columns: optional, the key columns to use on joins.
            Defaults are 'model_id', 'score_threshold', 'attribute_name'.
        :param input_group_metrics: optional, the columns list corresponding to
            the group metrics for which we want to calculate disparity values
        :param fill_divbyzero: optional, fill value to use when divided by zero
        :param check_significance: Measures for which to determine statistical
            significance beyond label_value and score. Defaults are 'fpr' and 'fnr'.
        :param alpha: Level at which to determine statistical significance.
            Default is 5e-2 (0.05).
        :param mask_significance: Whether to display a T/F mask over calculated
            p-values from statistical significance determination. Default is True.
        :param label_score_ref: Metric which eference group to use for score and
            label_value statistical significance calculations.

        :return: a dataframe with same number of rows as the input (crosstab)
            but with additional disparity metrics columns, ref_group_values, and
            statisitcal significance of specific metrics.
>>>>>>> a1d1b049
        """
        print('get_disparity_major_group()')
        # record df column order
        df_cols = df.columns

        if not key_columns:
            key_columns = df_cols.intersection(self.key_columns).tolist()
        if not input_group_metrics:
            input_group_metrics = self.input_group_metrics
        if not fill_divbyzero:
            fill_divbyzero = self.fill_divbyzero
        if not check_significance:
            check_significance = self.significance_cols


        try:
            df_major_group = df.loc[df.groupby(key_columns)['group_size'].idxmax()]
        except KeyError:
            logging.error('get_bias_major_group:: one of the following columns '
                          'is not on the input dataframe : model_id, parameter, '
                          'attribute_name, group_size')

        disparity_metrics = [col + '_disparity' for col in input_group_metrics]
        df_to_merge = pd.DataFrame()
        # we created the df_to_merge has a subset of the df_ref_group containing
        # the target ref group values which are now labeled as _disparity but
        # we still need to perform the division
        df_to_merge[key_columns + disparity_metrics] = df_major_group[
            key_columns + input_group_metrics]
        # we now need to create the ref_group_value columns in the df_to_merge
        for col in input_group_metrics:
            df_to_merge[col + '_ref_group_value'] = df_major_group['attribute_value']
        df = df.merge(df_to_merge, on=key_columns)
        df[disparity_metrics] = df[input_group_metrics].divide(df[disparity_metrics].values)
        # We are capping the disparity values to 10.0 when divided by zero...
        df = df.replace(pd.np.inf, fill_divbyzero)

        # when there is a zero in the numerator and a zero in denominator it is
        # considered NaN after division, so if 0/0 we assume 1.0 disparity
        # (they are the same...)

        fill_zeros = {metric: 1.000000 for metric in disparity_metrics}
        # df = df.fillna(value=fill_zeros)

        # default is to use the same ref groups as df, need to add functionality to
        # complie ref_groups_dict based on a passed ref group for a given measure
        check_significance = df_cols.intersection(check_significance).tolist()

        ref_groups_dict = assemble_ref_groups(df, ref_group_flag='_ref_group_value',
                                       specific_measures=check_significance,
                                              label_score_ref=label_score_ref)


        attr_cols = df['attribute_name'].unique()
        for attribute in attr_cols:
            largest_group = df_major_group.loc[df_major_group['attribute_name'] == attribute,
                                               'attribute_value'].values.tolist()[0]
            ref_groups_dict[attribute]['label_value'] = largest_group
            ref_groups_dict[attribute]['score'] = largest_group

        # run significance method on bias-augmented crosstab based on false
        # positives, false negatives, scores, and label values in original df
        self.get_statistical_significance(
            original_df, df, ref_dict=ref_groups_dict, score_thresholds=None,
            model_id=1, attr_cols=attr_cols, aplha=5e-2)

        # if specified, apply T/F mask to significance columns
        if mask_significance:
            significance_cols = df.columns[df.columns.str.contains('_significance')]
            truemask = df.loc[:, significance_cols] < alpha
            falsemask = df.loc[:, significance_cols] >= alpha

            df.loc[:, significance_cols] = pd.np.select(
                [truemask, falsemask], [True, False], default=None)

        # check what new disparity columns are and order as disparity,
        # ref_group, significance for each
        new_cols = sorted(
            list(set(df.columns) - set(df_cols) - {'label_value_significance', 'score_significance'})
        )
        return df[df_cols.tolist() + ['label_value_significance', 'score_significance'] + new_cols]



    def _verify_ref_groups_dict_len(self, df, ref_groups_dict):
        if len(ref_groups_dict) != len(df['attribute_name'].unique()):
            raise ValueError

    def _verify_ref_group_loc(self, group_slice):
        if len(group_slice) < 1:
            raise ValueError

<<<<<<< HEAD
    def get_disparity_predefined_groups(self, df, ref_groups_dict,
                                        key_columns=None,
                                        input_group_metrics=None,
                                        fill_divbyzero=None):
        """
        Calculates disparities between groups for the predefined list of group
        metrics using a predefined reference group value for each attribute.

        :param df: output dataframe of Group class get_crosstabs() method
        :param ref_groups_dict: a dictionary of format: {'attribute_name': 'attribute_value', ...}
        :param key_columns: optional, key identifying columns for grouping
            variables and bias metrics in intermediate joins. Defualts are
            'model_id', 'score_threshold', 'attribute_name'.
        :param input_group_metrics: optional, the columns list corresponding to
            the group metrics for which we want to calculate disparity values
        :param fill_divbyzero: optional, fill value to use when divided by zero.
            Default is None.
        :return: A dataframe with same number of rows as the input (crosstab)
            with additional disparity metrics columns and ref_group_values
            for each metric.
=======
    def get_disparity_predefined_groups(self, df, original_df, ref_groups_dict,
                                        key_columns=None,
                                        input_group_metrics=None,
                                        fill_divbyzero=None,
                                        check_significance=None, alpha=5e-2,
                                        mask_significance=True):
        """
        Calculates the bias (disparity) metrics for the predefined list of input
        group metrics using a predefined reference group value for each
        attribute which is passed using ref_groups_dict
        of format:{'attr1':'val1', 'attr2':'val2'}

        :param df: the output dataframe of the group.get_crosstabs
        :param original_df: a dataframe containing a required raw 'score' column
            and possible raw 'label_value' column.
        :param ref_groups_dict: a dictionary {attribute_name:attribute_value, ...}
        :param key_columns: optional, the key columns to use on joins.
            Defualts are 'model_id', 'score_threshold', 'attribute_name'.
        :param input_group_metrics: optional, the columns list corresponding to
            the group metrics for which we want to calculate disparity values
        :param fill_divbyzero: optional, fill value to use when divided by zero
        :param check_significance: Measures for which to determine statistical
            significance beyond label_value and score. Defaults are 'fpr' and 'fnr'.
        :param alpha: Level at which to determine statistical significance.
            Default is 5e-2 (0.05).
        :param mask_significance: Whether to display a T/F mask over calculated
            p-values from statistical significance determination. Default is True.


        :return: a dataframe with same number of rows as the input (crosstab)
            but with additional disparity metrics columns, ref_group_values, and
            statisitcal significance of specific metrics.
>>>>>>> a1d1b049
        """
        print('get_disparity_predefined_group()')
        # record df column order
        df_cols = df.columns

        if not key_columns:
            key_columns = df_cols.intersection(self.key_columns).tolist()
        if not input_group_metrics:
            input_group_metrics = self.input_group_metrics
        if not fill_divbyzero:
            fill_divbyzero = self.fill_divbyzero
        if not check_significance:
            check_significance = self.significance_cols
        try:
            self._verify_ref_groups_dict_len(df, ref_groups_dict)
        except ValueError:
            logging.error('Bias.get_disparity_predefined_groups(): the number of '
                          'predefined group values to use as reference is less '
                          'than the actual number of attributes in the input '
                          'dataframe.')

        df_ref_group = pd.DataFrame()
        try:
            for key, val in ref_groups_dict.items():
                group_slice = df.loc[(df['attribute_name'] == key) &
                                     (df['attribute_value'] == val)]
                self._verify_ref_group_loc(group_slice)
                df_ref_group = pd.concat([df_ref_group, group_slice])
        except (KeyError, ValueError):
            logging.error('get_disparity_predefined_groups(): reference groups '
                          'and values provided do not exist as columns/values '
                          'in the input dataframe.(Note: check for syntax errors)')

        disparity_metrics = [col + '_disparity' for col in input_group_metrics]
        df_to_merge = pd.DataFrame()

        # we created the df_to_merge has a subset of the df_ref_group containing
        # the target ref group values which are now labeled as _disparity but
        # we still need to perform the division
        df_to_merge[key_columns + disparity_metrics] = df_ref_group[
            key_columns + input_group_metrics]

        # we now need to create the ref_group_value columns in the df_to_merge
        for col in input_group_metrics:
            df_to_merge[col + '_ref_group_value'] = df_ref_group['attribute_value']
        df = df.merge(df_to_merge, on=key_columns)
        df[disparity_metrics] = df[input_group_metrics].divide(df[disparity_metrics].values)

        # We are capping the disparity values to 10.0 when divided by zero...
        df = df.replace(pd.np.inf, fill_divbyzero)

        # when there is a zero in the numerator and a zero in denominator it is
        # considered NaN  after division, so if 0/0 we assume 1.0 disparity
        # (they are the same...)
        fill_zeros = {metric: 1.000000 for metric in disparity_metrics}
        # df = df.fillna(value=fill_zeros)

        # for predefined groups, use the largest of the predefined groups as
        # ref group for score and label value
        check_significance = df_cols.intersection(check_significance).tolist()

        # complile dictionary of reference groups based on bias-augmented crosstab
        full_ref_dict = {}
        for key, val in ref_groups_dict.items():
            full_ref_dict[key] = {'label_value': val,
                                  'score': val}
            for measure in check_significance:
                full_ref_dict[key][measure] = val

        # run significance method on bias-augmented crosstab based on false
        # positives, false negatives, scores, and label values in original df
        self.get_statistical_significance(
            original_df, df, ref_dict=full_ref_dict, score_thresholds=None,
            model_id=1, attr_cols=None, aplha=5e-2)

        # if specified, apply T/F mask to significance columns
        if mask_significance:
            significance_cols = df.columns[df.columns.str.contains('_significance')]
            truemask = df.loc[:, significance_cols] < alpha
            falsemask = df.loc[:, significance_cols] >= alpha

            df.loc[:, significance_cols] = pd.np.select(
                [truemask, falsemask], [True, False], default=None)

        # check what new disparity columns are and order as disparity,
        # ref_group, significance for each
        new_cols = sorted(
            list(set(df.columns) - set(df_cols) - {'label_value_significance', 'score_significance'})
        )

        return df[df_cols.tolist() + ['label_value_significance', 'score_significance'] + new_cols]

    @staticmethod
    def _get_measure_sample(original_df, attribute, measure):
        '''
        Helper function for get_statistical_significance() (via
        calculate_significance() function). Convert dataframe to samples for
        given attribute group.

        :param original_df: a dataframe containing a required raw 'score' column
            and possible raw 'label_value' column.
        :param attribute: Attribute of interest in dataset (ex: race, sex, age
            category)
        :param measure: Metric of interest for which to calculate significance
            (false positives, false negatives, score, label_value)

        :return: A dictionary of binary 'samples' for each attribute group
        '''
        return original_df.groupby(attribute).apply(
            lambda f: f.loc[f[measure].notnull(), measure].values.tolist()).to_dict()


    @staticmethod
    def _check_equal_variance(sample_dict, ref_group, alpha=5e-2):
        '''
        Helper function for get_statistical_significance() (via
        calculate_significance() function).

        :param sample_dict: dictionary of binary samples for equal variance
            comparison.
        :param ref_group: Group to use as reference group for statistical
            significance calculation.
        :param alpha: Level at which to determine statistical significance.
            Default is 5e-2 (0.05).

        :return: Dictionary indicating whether each group has equal variance
        (in comparison with reference group)
        '''

        # Immediately set ref_group status for equal variance (with itself): True

        eq_variance = {ref_group: True}

        for attr_value, sample in sample_dict.items():
            # make default normality_p value (only used when len(sample) < 8)
            # large enough that it is always greater than alpha
            normality_p = pd.np.inf

            # skew test requires at least 8 samples
            if len(sample) >= 8:
                _, normality_p = stats.normaltest(sample, axis=None, nan_policy='omit')

            # if tested normality is False or less than 8 samples, use levene
            # test to check equal variance between groups
            if normality_p < alpha or len(sample) < 8:
                # if ref_group is not normal, can't use f-test or bartlett test
                # for any samples, so check for equal varience against ref_group
                # using levene test for all groups and return dict
                # (since includes all groups)
                if attr_value == ref_group:
                    for group, sample_list in sample_dict.items():
                        _, equal_variance_p = stats.levene(sample_dict[ref_group],
                                                           sample_list,
                                                           center='median')

                        eq_variance[group] = equal_variance_p >= alpha


                    return eq_variance

                # if a non-ref group is not normal, can't use f-test or bartlett
                # for that group, check for equal variance (against ref_group)
                # using levene test and add result to dictionary
                _, equal_variance_p = stats.levene(
                    sample_dict[ref_group], sample, center='median')

                eq_variance[attr_value] = equal_variance_p >= alpha

        # for all normally distributed non-ref groups, use bartlett test to
        # check for equal variance (against ref_group). Add results to dict
        untested_groups = sample_dict.keys() - eq_variance.keys() - set(ref_group)
        untested = {key: val for (key, val) in sample_dict.items()
                    if key in untested_groups}
        for attr_value, sample_list in untested.items():
            _, equal_variance_p = stats.bartlett(sample_dict[ref_group], sample_list)

            eq_variance[attr_value] = equal_variance_p >= alpha


        return eq_variance


    @classmethod
    def calculate_significance(cls, original_df, disparity_df, attribute,
                               measure, ref_dict, alpha=5e-2):
        '''
        Helper function for get_statistical_significance. Pulls samples from
        original df, checks for equal variance between population groups and
        reference group, runs t-test between groups and reference group, and
        adds p-values to disparity_df for a given measure (ex: false positives)

        :param original_df: a dataframe containing a required raw 'score' column
            and possible raw 'label_value' column.
        :param disparity_df: Expansion of get_crosstabs() output with additional
            columns for disparity metrics and each metric's reference group to
            which significance must be added
        :param attribute: Attribute for which to calculate statistical
            significance of a measure
        :param measure: Measure for which to calculate statistical significance
        :param ref_dict: Dictionary indicating reference group for each
            attribute/ measure combination
        :param alpha: Level at which to determine statistical significance.
            Default is 5e-2 (0.05).

        :return: dataframe with same number of rows as the input (crosstab)
            but with additional disparity metrics columns, ref_group_values, and
            statisitcal significance (p-values) of specific metrics.

        '''

        binaries_lookup = {'label_value': 'label_value', 'binary_fpr': 'fpr',
                           'binary_tpr': 'tpr', 'binary_tnr': 'tnr',
                           'binary_fnr': 'fnr', 'binary_score': 'score',
                           'binary_precision': 'precision', 'binary_npv': 'npv',
                           'binary_for': 'for', 'binary_fdr': 'fdr',
                           'binary_ppr': 'ppr', 'binary_pprev': 'pprev'
                            }

        ref_group = ref_dict[attribute][binaries_lookup.get(measure)]

        # create dictionary of "samples" (binary values for false positive,
        # false negative, label value, score) based on original data frame
        sample_dict = cls._get_measure_sample(original_df=original_df,
                                              attribute=attribute, measure=measure)

        # run SciPy equal variance tests between each group and a given
        # reference group, store results in dictionary to pass to statistical
        # significance tests
        eq_variance_dict = cls._check_equal_variance(sample_dict=sample_dict,
                                                    ref_group=ref_group,
                                                    alpha=alpha)

        # run SciPy statistical significance test between each group and
        # reference group
        for attr_val, eq_var in sample_dict.items():
            _, difference_significance_p = stats.ttest_ind(
                sample_dict[ref_group],
                sample_dict[attr_val],
                axis=None,
                equal_var=eq_variance_dict[attr_val],
                nan_policy='omit')

            measure = "".join(measure.split('binary_'))

            # add column to crosstab to indicate statistical significance
            disparity_df.loc[disparity_df['attribute_value'] == attr_val,
                             measure + '_significance'] = difference_significance_p

        return disparity_df



    @classmethod
    def get_statistical_significance(cls, original_df, disparity_df, ref_dict,
                                     score_thresholds=None, model_id=1,
                                     attr_cols=None, aplha=5e-2):
        '''

        :param original_df: a dataframe containing a required raw 'score' column
            and possible raw 'label_value' column.
        :param disparity_df: Expansion of get_crosstabs() output with additional
            columns for disparity metrics and each metric's reference group to
            which significance must be added
        :param ref_dict: Dictionary indicating reference group for each
            attribute/ measure combination
        :param score_thresholds: a dictionary { 'rank_abs':[] , 'rank_pct':[], 'score':[] }
        :param model_id: (Future functionality) ID(s) of models for which to check
            statistical significance
        :param attr_cols: Columns indicating attribute values in original_df
        :param aplha: Level at which to determine statistical significance.
            Default is 5e-2 (0.05).

        :return: dataframe with same number of rows as the input (crosstab)
            but with additional disparity metrics columns, ref_group_values, and
            statisitcal significance (p-values) of specific metrics.
        '''
        if 'label_value' not in original_df.columns:
            raise ValueError(
                "Column 'label_value' not in dataframe. Label values are "
                "required for computing statistical significance of supervised "
                "metrics.")

        if attr_cols is None:
            non_attr_cols = [
                'id', 'model_id', 'entity_id', 'score', 'label_value',
                'rank_abs', 'rank_pct']
            # index of the columns that are attributes
            attr_cols = original_df.columns[~original_df.columns.isin(non_attr_cols)]

        for col in attr_cols:
            # find the priors_df
            col_group = original_df.fillna({col: 'pd.np.nan'}).groupby(col)
            counts = col_group.size()

        # check if all attr_cols exist in df

        if set(attr_cols) - set(original_df.columns):
            raise ValueError(
                f"Not all attribute columns provided '{attr_cols}' exist in "
                f"input dataframe!")

        # check if all columns are strings:
        non_string_cols = \
            original_df.columns[
                (original_df.dtypes != object) &
                (original_df.dtypes != str) &
                (original_df.columns.isin(attr_cols))]

        if not non_string_cols.empty:
            logging.error(
                'get_statistical_significance: statistical significance was '
                'not calculated. There are non-string cols within attr_cols.')


        # if no score_thresholds are provided, we assume that rank_abs equals
        # the number  of 1s in the score column; it also serves as flag to set
        # parameter to 'binary'

        count_ones = None
        if not score_thresholds:
            original_df['score'] = original_df['score'].astype(float)
            count_ones = original_df['score'].value_counts().get(1.0, 0)
            score_thresholds = {'rank_abs': [count_ones]}

        original_df = original_df.sort_values('score', ascending=False)
        original_df['rank_abs'] = range(1, len(original_df) + 1)
        original_df['rank_pct'] = original_df['rank_abs'] / len(original_df)

        # Define formula for binary false positive, false negative, and binary
        # score
        binary_false_pos = lambda rank_col, label_col, thres: lambda x: (
            (x[rank_col] <= thres) & (x[label_col] == 0)).astype(int)

        binary_false_neg = lambda rank_col, label_col, thres: lambda x: (
            (x[rank_col] > thres) & (x[label_col] == 1)).astype(int)

        # binary_true_pos = lambda rank_col, label_col, thres: lambda x: (
        #     (x[rank_col] <= thres) & (x[label_col] == 1)).astype(int)
        #
        # binary_true_neg = lambda rank_col, label_col, thres: lambda x: (
        #     (x[rank_col] > thres) & (x[label_col] == 0)).astype(int)

        binary_score = lambda rank_col, label_col, thres: lambda x: (
                x[rank_col] <= thres).astype(int)

        binary_col_functions = {'binary_score': binary_score,
                                'binary_fpr': binary_false_pos,
                                'binary_fnr': binary_false_neg,
                                # 'binary_tpr': binary_true_pos,
                                # 'binary_tnr': binary_true_neg
                                }

        for attribute in attr_cols:
            # fill missing values with NaN
            col_group = original_df.fillna({attribute: 'pd.np.nan'}).groupby(attribute)

            for thres_unit, thres_values in score_thresholds.items():
                for thres_val in thres_values:
                    # flag = 0
                    # k = (original_df[thres_unit] <= thres_val).sum()
                    # score_threshold = \
                    #     'binary 0/1' if count_ones != None else \
                    #         str(thres_val) + '_' + thres_unit[-3:]

                    for name, func in binary_col_functions.items():
                        func = func(thres_unit, 'label_value', thres_val)
                        original_df[name] = col_group.apply(
                            func).reset_index(level=0, drop=True)

            # add columns for error-based significance
            # precision, tnr, fdr are based on false postives
            original_df.loc[:, 'binary_precision'] = original_df.loc[:, 'binary_fpr']
            original_df.loc[:, 'binary_tnr'] = original_df.loc[:, 'binary_fpr']
            original_df.loc[:, 'binary_fdr'] = original_df.loc[:, 'binary_fpr']

            # npv, for, tpr are based on false negatives
            original_df.loc[:, 'binary_npv'] = original_df.loc[:, 'binary_fnr']
            original_df.loc[:, 'binary_tpr'] = original_df.loc[:, 'binary_fnr']
            original_df.loc[:, 'binary_for'] = original_df.loc[:, 'binary_fnr']
            # fdr numerator matches fpr numerator

            # pprev and ppr based on score
            original_df.loc[:, 'binary_ppr'] = original_df.loc[:, 'binary_score']
            original_df.loc[:, 'binary_pprev'] = original_df.loc[:, 'binary_score']


            # ensure only predicted positive/ predicted negative values
            # included in true/ false positive error based metrics, respectively
            original_df.loc[original_df['binary_score'] == 0,
                            ['binary_fpr', 'binary_tnr',
                             'binary_precision', 'binary_fdr']] = pd.np.nan
            original_df.loc[original_df['binary_score'] == 1,
                            ['binary_fnr', 'binary_tpr',
                             'binary_npv', 'binary_for']] = pd.np.nan

            measures = list(original_df.columns[original_df.columns.str.contains('binary_')])
            measures += ['label_value']

            for measure in measures:
                cls.calculate_significance(
                    original_df, disparity_df, attribute, measure,
                    ref_dict=ref_dict,
                    alpha=aplha)
        return disparity_df

    def list_disparities(self, df):
        '''
        View list of all calculated disparities in df
        '''
        return list(df.columns[df.columns.str.contains('_disparity')])

    def list_significance(self, df):
        '''
        View all calculated disparities in table
        :return: list of disparity metrics
        '''
        return list(df.columns[df.columns.str.contains('_significance')])

    def list_absolute_metrics(self, df):
        '''
        View list of all calculated absolute bias metrics in df
        '''
        return list(set(self.input_group_metrics) & set(df.columns))<|MERGE_RESOLUTION|>--- conflicted
+++ resolved
@@ -27,12 +27,9 @@
                  input_group_metrics=all_group_metrics, fill_divbyzero=None):
         """
 
-        :param key_columns: optional, key identifying columns for grouping
-            variables and bias metrics in intermediate joins. Defualts are
-            'model_id', 'score_threshold', 'attribute_name'.
-        :param input_group_metrics: List of absolute bias metrics to calculate
-        :param fill_divbyzero: optional, fill value to use when divided by
-            zero. Default is None.
+        :param key_columns:
+        :param input_group_metrics:
+        :param fill_divbyzero:
         """
         self.key_columns = list(key_columns)
         self.input_group_metrics = list(input_group_metrics)
@@ -49,23 +46,6 @@
                                  check_significance=None,  alpha = 5e-2,
                                  mask_significance = True, label_score_ref='fpr'):
         """
-<<<<<<< HEAD
-        Calculates disparities between groups for the predefined list of
-        group metrics using the group with the minimum value for each absolute
-        bias metric as the reference group (denominator).
-
-        :param df: output dataframe of Group class get_crosstabs() method
-        :param key_columns: optional, key identifying columns for grouping
-            variables and bias metrics in intermediate joins. Defualts are
-            'model_id', 'score_threshold', 'attribute_name'.
-        :param input_group_metrics: optional, the columns list corresponding to
-            the group metrics for which we want to calculate disparity values
-        :param fill_divbyzero: optional, fill value to use when divided by
-            zero. Default is None.
-        :return: A dataframe with same number of rows as the input (crosstab)
-            with additional disparity metrics columns and ref_group_values
-            for each metric.
-=======
         Calculates several ratios using the group metrics value and dividing by
         the minimum group metric value among all groups defined by each attribute
 
@@ -89,7 +69,6 @@
         :return: a dataframe with same number of rows as the input (crosstab)
             but with additional disparity metrics columns, ref_group_values, and
             statisitcal significance of specific metrics.
->>>>>>> a1d1b049
         """
 
         print('get_disparity_min_metric()')
@@ -192,23 +171,6 @@
                                   alpha = 5e-2, mask_significance=True,
                                   label_score_ref='fpr'):
         """
-<<<<<<< HEAD
-        Calculates disparities between groups for the predefined list of group
-        metrics using the majority group within each attribute as the reference
-        group (denominator).
-
-        :param df: the returning dataframe from the group.get_crosstabs
-        :param key_columns: optional, key identifying columns for grouping
-            variables and bias metrics in intermediate joins. Defualts are
-            'model_id', 'score_threshold', 'attribute_name'.
-        :param input_group_metrics: optional, the columns list corresponding to
-            the group metrics for which we want to calculate disparity values
-        :param fill_divbyzero: optional, fill value to use when divided by zero.
-            Default is None.
-        :return: A dataframe with same number of rows as the input (crosstab)
-            with additional disparity metrics columns and ref_group_values
-            for each metric.
-=======
         Calculates the bias (disparity) metrics for the predefined list of group
         metrics using the majority group within each attribute as the reference
         group (denominator)
@@ -233,7 +195,6 @@
         :return: a dataframe with same number of rows as the input (crosstab)
             but with additional disparity metrics columns, ref_group_values, and
             statisitcal significance of specific metrics.
->>>>>>> a1d1b049
         """
         print('get_disparity_major_group()')
         # record df column order
@@ -326,28 +287,6 @@
         if len(group_slice) < 1:
             raise ValueError
 
-<<<<<<< HEAD
-    def get_disparity_predefined_groups(self, df, ref_groups_dict,
-                                        key_columns=None,
-                                        input_group_metrics=None,
-                                        fill_divbyzero=None):
-        """
-        Calculates disparities between groups for the predefined list of group
-        metrics using a predefined reference group value for each attribute.
-
-        :param df: output dataframe of Group class get_crosstabs() method
-        :param ref_groups_dict: a dictionary of format: {'attribute_name': 'attribute_value', ...}
-        :param key_columns: optional, key identifying columns for grouping
-            variables and bias metrics in intermediate joins. Defualts are
-            'model_id', 'score_threshold', 'attribute_name'.
-        :param input_group_metrics: optional, the columns list corresponding to
-            the group metrics for which we want to calculate disparity values
-        :param fill_divbyzero: optional, fill value to use when divided by zero.
-            Default is None.
-        :return: A dataframe with same number of rows as the input (crosstab)
-            with additional disparity metrics columns and ref_group_values
-            for each metric.
-=======
     def get_disparity_predefined_groups(self, df, original_df, ref_groups_dict,
                                         key_columns=None,
                                         input_group_metrics=None,
@@ -380,7 +319,6 @@
         :return: a dataframe with same number of rows as the input (crosstab)
             but with additional disparity metrics columns, ref_group_values, and
             statisitcal significance of specific metrics.
->>>>>>> a1d1b049
         """
         print('get_disparity_predefined_group()')
         # record df column order
@@ -788,19 +726,21 @@
 
     def list_disparities(self, df):
         '''
-        View list of all calculated disparities in df
-        '''
-        return list(df.columns[df.columns.str.contains('_disparity')])
-
-    def list_significance(self, df):
-        '''
         View all calculated disparities in table
         :return: list of disparity metrics
         '''
+        return list(df.columns[df.columns.str.contains('_disparity')])
+
+    def list_significance(self, df):
+        '''
+        View all calculated disparities in table
+        :return: list of disparity metrics
+        '''
         return list(df.columns[df.columns.str.contains('_significance')])
 
     def list_absolute_metrics(self, df):
         '''
-        View list of all calculated absolute bias metrics in df
+        View all calculated disparities in table
+        :return: list of absolute group metrics
         '''
         return list(set(self.input_group_metrics) & set(df.columns))