import datetime
import logging
# import warnings
import pandas as pd
from markdown2 import markdown
from tabulate import tabulate

tabulate.PRESERVE_WHITESPACE = True

logging.getLogger(__name__)

__author__ = "Rayid Ghani, Pedro Saleiro <saleiro@uchicago.edu>, Loren Hinkson"
__copyright__ = "Copyright \xa9 2018. The University of Chicago. All Rights Reserved."

#
#  DISCLAIMER: these methods were developed with a particular version of the webapp in mind. They lack flexibility (lots of
# hardcoded things)!!!
#             If new features(fairness measures, etc..) are added to the webapp this needs to change a lot...
#

def get_group_value_report(group_value_df):
    """

    :param group_value_df:
    :return:
    """
    group_value_report = {}
    the_false_df = group_value_df.loc[(group_value_df['Unsupervised Fairness'] == False) | (
            group_value_df['Supervised Fairness'] == False)]
    for index, row in the_false_df.iterrows():
        report = ''
        metrics = []
        group = row['group_variable'] + ' = ' + row['group_value']
        text1 = group + ' does not have '
        report += text1
        text2 = ''
        if row['Unsupervised Fairness'] is False:
            text2 += 'Unsupervised Fairness '
            text3 = ''
            if row['Statistical Parity'] is False:
                text3 += '(no Statistical Parity'
                ref_val = 0.0
                ref_group_value = group_value_df.loc[(group_value_df['group_variable'] == row[
                    'group_variable']) & (group_value_df['group_value'] == row[
                    'ppr_ref_group_value'])]['ppr'].values[0]
                ppr_text = '{:.0f}% of the group is selected, compared to {:.0f} % of the ' \
                           'reference group '.format(row['ppr'] * 100, ref_group_value * 100) + \
                           row['group_variable'] + ' = ' + row['ppr_ref_group_value']
                metrics.append(ppr_text)
            if row['Impact Parity'] is False:
                if text3 == '':
                    text3 += '(no Impact Parity)'
                else:
                    text3 += ', no Impact Parity)'
                pprev_text = ''
            else:
                text3 += ')'
            text2 += text3
        if row['Supervised Fairness'] is False:
            if text2 != '':
                text2 += ' neither '
            text2 += 'Supervised Fairness '
            text3 = ''
            if row['TypeI Parity'] is False:
                text3 += '(no Type I Parity'
            if row['TypeII Parity'] is False:
                if text3 == '':
                    text3 += '(no Type II Parity)'
                else:
                    text3 += ', no Type II Parity)'
            else:
                text3 += ') '
            text2 += text3
        report += text2
        group_value_report[group] = [report, metrics]

    return group_value_report


def get_highlevel_report(group_attribute_df):
    group_attribute_df = group_attribute_df.applymap(str)
    cols = ['attribute_name']
    if 'Unsupervised Fairness' in group_attribute_df.columns:
        cols.append('Unsupervised Fairness')
    if 'Supervised Fairness' in group_attribute_df.columns:
        cols.append('Supervised Fairness')
    group_attribute_df = group_attribute_df[cols]
    map = {}
    attr_list = group_attribute_df['attribute_name'].unique()
    for col in group_attribute_df.columns:
        if col == 'attribute_name':
            colstr = 'Attribute'
        else:
            colstr = col
        map[col] = colstr
        # to be able to click on true/false and redirect to the next section
        if col != 'attribute_name':
            for attr in attr_list:
                group_attribute_df.loc[group_attribute_df['attribute_name'] == attr, col] = '[' + group_attribute_df[col][
                    group_attribute_df['attribute_name'] == attr] + ']' + '(#' + '-'.join(attr.lower().split(' ')) + ')'
    for attr in attr_list:
        group_attribute_df = group_attribute_df.replace(attr, '[' + attr + ']' + '(#' + '-'.join(attr.lower().split(' ')) + ')')
    group_attribute_df = group_attribute_df.rename(index=str, columns=map)
    highlevel_report = tabulate(group_attribute_df, headers='keys', tablefmt='pipe', showindex='never', numalign="left")
    return highlevel_report


def get_parity_group_report(group_value_df, attribute, fairness_measures, fairness_measures_depend):
    group_value_df = group_value_df.round(2)
    group_value_df = group_value_df.applymap(str)
    def_cols = ['attribute_value']
    # make copy of relevant rows as new df
    aux_df = group_value_df.loc[group_value_df['attribute_name'] == attribute].copy()

    metrics = {}
    for par, disp in fairness_measures_depend.items():
        if par in fairness_measures:
            metrics[par] = disp

    # getting a reference group label
    for col in aux_df.columns:
        if col in metrics.keys():
            ref_group = metrics[col].replace('_disparity', '_ref_group_value')
<<<<<<< HEAD
            # with warnings.catch_warnings(record=True):
            #     warnings.filterwarnings("ignore", message="│A value is trying to be set on a copy of a slice from a DataFrame", lineno=129)
                # idx = aux_df.loc[aux_df['attribute_value'] == aux_df[ref_group]].index
                # set value in rows of new df for reference group equal to Ref
=======

            # set value in rows of new df for reference group equal to Ref
            # idx = aux_df.loc[aux_df['attribute_value'] == aux_df[ref_group]].index

>>>>>>> 783894d2
            indicate_ref = lambda x, y: x if x != y else 'Ref'
            aux_df.loc[:, col] = aux_df[['attribute_value', ref_group]].apply(lambda x: indicate_ref(*x), axis=1)

    map = {}
    aux_df = aux_df[def_cols + fairness_measures]
    for col in aux_df.columns:
        if col == 'attribute_value':
            colstr = 'Attribute Value'
        else:
            colstr = col
        map[col] = colstr  #+ ' &nbsp;&nbsp;&nbsp;&nbsp;&nbsp;&nbsp;'
        aux_df.loc[:, col] = '[' + aux_df[col] + ']' + '(#' + '-'.join(attribute.lower().split(' ')) + '-2)'
    aux_df = aux_df.rename(index=str, columns=map)
    cols_order = ['Attribute Value', 'Statistical Parity', 'Impact Parity', 'FDR Parity', 'FPR Parity', 'FOR Parity',
                  'FNR Parity']
    new_order = [col for col in cols_order if col in aux_df.columns]
    aux_df = aux_df[new_order]

    parity_group = tabulate(aux_df,
                            headers='keys',
                            tablefmt='pipe', showindex='never', numalign="left")
    return parity_group


def setup_group_value_df(group_value_df, fairness_measures, fairness_measures_depend):
    group_value_df = group_value_df.round(2)
    group_value_df = group_value_df.applymap(str)
    group_size = group_value_df['group_size_pct']
    metrics = {}
    for par, disp in fairness_measures_depend.items():
        if par in fairness_measures:
            metrics[disp] = par
            metrics[disp.replace('_disparity', '')] = par
    aux_df = group_value_df[['attribute_name', 'attribute_value'] + list(metrics.keys())]
    for col in group_value_df.columns:
        if col in metrics.keys():
            # we want to keep the ref group without green/red so we need to know the name of the column to search for
            if not col.endswith('_disparity'):
                ref_group = col + '_ref_group_value'
            else:
                ref_group = col.replace('_disparity', '_ref_group_value')
            group_value_df.loc[(group_value_df[metrics[col]] == 'True') & (group_value_df['attribute_value'] != group_value_df[
                ref_group]), col] = '##green## ' + group_value_df[col][group_value_df[metrics[col]] == 'True']

            group_value_df.loc[group_value_df[metrics[col]] == 'False', col] = '##red##' + group_value_df[col][group_value_df[
                                                                                                                   metrics[
                                                                                                                       col]] == 'False']
    # group_value_df['group_size_pct'] = group_size
    # print('**********GROUP SIZES********\n', group_value_df['group_size_pct'])
    return group_value_df


def get_disparities_group_report(group_value_df, attribute, fairness_measures, fairness_measures_depend):
    def_cols = ['attribute_value']
    metrics = {}
    for par, disp in fairness_measures_depend.items():
        if par in fairness_measures:
            metrics[disp] = par
    aux_df = group_value_df.loc[group_value_df['attribute_name'] == attribute]
    aux_df = aux_df[def_cols + list(metrics.keys())]
    map = {}
    for col in aux_df.columns:
        colstr = col.replace('_', ' ')
        if col == 'attribute_value':
            colstr = 'Attribute Value'
        else:
            colstr = colstr.split(' ')[0].upper() + ' Disparity'
        map[col] = colstr  #+ ' &nbsp;&nbsp;&nbsp;&nbsp;&nbsp;&nbsp;'
        aux_df.loc[:,col] = '[' + aux_df[col] + ']' + '(#' + '-'.join(attribute.lower().split(' ')) + '-3)'
    aux_df = aux_df.rename(index=str, columns=map)
    # this is hardcoded. If metrics supported by aequitas change this needs to change
    cols_order = ['Attribute Value', 'PPR Disparity', 'PPREV Disparity', 'FDR Disparity', 'FPR Disparity', 'FOR Disparity',
                  'FNR Disparity']
    new_order = [col for col in cols_order if col in aux_df.columns]
    aux_df = aux_df[new_order]
    disparities_group = tabulate(aux_df,
                                 headers='keys',
                                 tablefmt='pipe', showindex='never', numalign="left")

    return disparities_group


def get_group_group_report(group_value_df, attribute, fairness_measures, fairness_measures_depend):
    # defining how to display stuff
    names = {'attribute_value': 'Attribute Value',
             'group_size_pct': 'Group Size Ratio'}
    def_cols = ['attribute_value', 'group_size_pct']
    for par, disp in fairness_measures_depend.items():
        if par in fairness_measures:
            def_cols.append(disp.replace('_disparity', ''))
    aux_df = group_value_df.loc[group_value_df['attribute_name'] == attribute]
    aux_df = aux_df[def_cols]
    aux_df = aux_df.round(2)
    aux_df = aux_df.astype(str)
    # fixing the same order of columns every time!
    cols_order = ['attribute_value', 'group_size_pct', 'ppr', 'pprev', 'fdr', 'fpr', 'for', 'fnr']
    new_order = [col for col in cols_order if col in aux_df.columns]
    aux_df = aux_df[new_order]
    map = {}
    for col in aux_df.columns:
        if col in names:
            colstr = names[col]
        else:
            colstr = col.upper()
        map[col] = colstr  #+ ' &nbsp;&nbsp;&nbsp;&nbsp;&nbsp;&nbsp;'
    aux_df = aux_df.rename(index=str, columns=map)
    group_group = tabulate(aux_df,
                           headers='keys',
                           tablefmt='pipe', showindex='never', numalign="left")
    return group_group


def get_sentence_highlevel(fair_results):
    sent = '**The Bias Report audited the risk assessmentt system and has found that is has'
    is_fair = ' passed' if fair_results['Overall Fairness'] is True else ' failed'
    sent += is_fair + ' the audit with respect to the following fairness criteria:**\n\n'
    return sent



def get_statpar_text(group_value_df, fairness_measures_depend):
    group_value_df = group_value_df.round(2)
    group_value_df = group_value_df.applymap(str)
    fairness_metric = 'Statistical Parity'
    false_df = group_value_df.loc[group_value_df[fairness_metric] == 'False']
    bias_metric = fairness_measures_depend[fairness_metric]
    group_metric = bias_metric.replace('_disparity', '')
    ref_group_col = group_metric + '_ref_group_value'
    text_detail = ''
    false_dict = {}
    for index, row in false_df.iterrows():
        ref_group_row = group_value_df.loc[(group_value_df['attribute_name'] == row['attribute_name']) &
                                           (group_value_df['attribute_value'] == row[ref_group_col])]
        sentence = ' is' \
                   ' **{group_metric_value}**% of positive class.' \
                   '' \
                   ''.format(
            group_metric_value='%.0f' % (float(row[group_metric]) * 100),
        )

        try:
            false_dict[row['attribute_name']].add('[' + row['attribute_value'] + '](#equal-parity)' + sentence)
        except KeyError:
            false_dict[row['attribute_name']] = set()
            false_dict[row['attribute_name']].add('[' + row['attribute_value'] + '](#equal-parity)' + sentence)

    if false_df.empty:
        cellref = '##green##Based on the fairness threshold used, the number of selected positives is similar across ' \
                  'different ' \
                  'groups.\n\n'
    else:
        cellref = ''
        for key in false_dict.keys():
            cellref += '**{attribute_name}:** ##br##&emsp;&emsp;&emsp;'.format(attribute_name=key)
            cellref += '##br##&emsp;&emsp;&emsp;'.join(false_dict[key]) + ' ##br##'

    return cellref


def get_impact_text(group_value_df, fairness_measures_depend):
    group_value_df = group_value_df.round(2)
    group_value_df = group_value_df.applymap(str)
    fairness_metric = 'Impact Parity'
    false_df = group_value_df.loc[group_value_df[fairness_metric] == 'False']
    bias_metric = fairness_measures_depend[fairness_metric]
    group_metric = bias_metric.replace('_disparity', '')
    ref_group_col = group_metric + '_ref_group_value'
    text_detail = ''
    false_dict = {}
    for index, row in false_df.iterrows():
        ref_group_row = group_value_df.loc[(group_value_df['attribute_name'] == row['attribute_name']) &
                                           (group_value_df['attribute_value'] == row[ref_group_col])]

        sentence = ': **{group_metric_value}**% of the group is in the selected set (classified as positive),' \
                   ' in comparison to {ref_group_metric_value}% from the reference group \"{' \
                   'ref_group_value}\"' \
                   ''.format(
            group_metric_value='%.0f' % (float(row[group_metric]) * 100),
            attribute_value=row['attribute_value'],
            ref_group_metric_value='%.0f' % (float(ref_group_row[group_metric].values[0]) * 100),
            ref_group_value=row[ref_group_col])

        try:
            false_dict[row['attribute_name']].add('[' + row['attribute_value'] + '](#proportional-parity)' + sentence)
        except KeyError:
            false_dict[row['attribute_name']] = set()
            false_dict[row['attribute_name']].add('[' + row['attribute_value'] + '](#proportional-parity)' + sentence)

    if false_df.empty:
        cellref = '##green##Based on the fairness threshold used, the percentage of selected individuals from ' \
                  'each group is not disparate to the percentage of selected individuals of the respective reference group.\n\n'
    else:
        cellref = ''
        for key in false_dict.keys():
            cellref += '**{attribute_name}:** ##br##&emsp;&emsp;&emsp;'.format(attribute_name=key)
            cellref += '##br##&emsp;&emsp;&emsp;'.join(false_dict[key]) + ' ##br##'

    return cellref


def get_old_false_text(group_value_df, fairness_metric, fairness_measures_depend):
    names = {

        'fpr': 'false positive rate',
        'fnr': 'false negative rate',
        'fdr': 'false discovery rate',
        'for': 'false omission rate',
        'ppr': 'predicted positive ratio',
        'pprev': 'predicted prevalence (percentage of positives in the group)'
    }
    group_value_df = group_value_df.round(2)
    group_value_df = group_value_df.applymap(str)
    false_df = group_value_df.loc[group_value_df[fairness_metric] == 'False']
    bias_metric = fairness_measures_depend[fairness_metric]
    group_metric = bias_metric.replace('_disparity', '')
    ref_group_col = group_metric + '_ref_group_value'
    text_detail = ''
    false_dict = {}
    for index, row in false_df.iterrows():
        ref_group_row = group_value_df.loc[(group_value_df['attribute_name'] == row['attribute_name']) &
                                           (group_value_df['attribute_value'] == row[ref_group_col])]
        sentence = ': **{bias_metric_value}**% ' \
                   'of the {group_metric_name} of the reference group \"{ref_group_value}\",' \
                   ' corresponding to a difference of {group_metric_value} vs {ref_group_metric_value}.' \
            .format(
            group_metric_name=names[group_metric],
            bias_metric_value='%.0f' % (float(row[bias_metric]) * 100),
            ref_group_value=row[ref_group_col],
            group_metric_value=row[group_metric],
            ref_group_metric_value=ref_group_row[group_metric].values[0])
        try:
            false_dict[row['attribute_name']].add('[' + row['attribute_value'] + '](#false-positive-parity)' + sentence)
        except KeyError:
            false_dict[row['attribute_name']] = set()
            false_dict[row['attribute_name']].add('[' + row['attribute_value'] + '](#false-positive-parity)' + sentence)

    if false_df.empty:
        cellref = '##green##Based on the fairness threshold used, the percentage of selected elements from ' \
                  'each group is not disparate to the percentage of selected elements of the respective reference group.\n\n'
    else:
        cellref = ''
        for key in false_dict.keys():
            cellref += '**{attribute_name}:** ##br##&emsp;&emsp;&emsp;'.format(attribute_name=key)
            cellref += '##br##&emsp;&emsp;&emsp;'.join(false_dict[key]) + ' ##br##'

    return cellref


def get_false_text(group_value_df, fairness_metric, fairness_measures_depend):
    names = {

        'fpr': 'false positive rate',
        'fnr': 'false negative rate',
        'fdr': 'false discovery rate',
        'for': 'false omission rate',
        'ppr': 'predicted positive ratio',
        'pprev': 'predicted prevalence (percentage of positives in the group)'
    }
    group_value_df = group_value_df.round(2)
    group_value_df = group_value_df.applymap(str)
    false_df = group_value_df.loc[group_value_df[fairness_metric] == 'False']
    bias_metric = fairness_measures_depend[fairness_metric]
    group_metric = bias_metric.replace('_disparity', '')
    ref_group_col = group_metric + '_ref_group_value'
    text_detail = ''
    false_dict = {}
    ref_group_dict = {}
    for index, row in false_df.iterrows():
        ref_group_row = group_value_df.loc[(group_value_df['attribute_name'] == row['attribute_name']) &
                                           (group_value_df['attribute_value'] == row[ref_group_col])]
        sentence = ' with ++span-red-init++{bias_metric_value}X++span-red-end++ Disparity'.format(
            bias_metric_value='%.2f' % float(row[bias_metric]))

        ref_group_dict[row['attribute_name']] = ' (with reference group as **' + row[ref_group_col] + '**)'


        sentence2 = '{group_metric_name} of this group is {group_metric_value} compared to {ref_group_metric_value} for the reference group {ref_group_value}.' \
            .format(
            group_metric_name=names[group_metric],
            ref_group_value=row[ref_group_col],
            group_metric_value=row[group_metric],
            ref_group_metric_value=ref_group_row[group_metric].values[0])

        try:
            false_dict[row['attribute_name']].add('##tooltip-start-title##' + sentence2 + '##tooltip-end-title##' + row[
                'attribute_value'] + '##tooltip-end-anchor##' +
                                                  sentence)
        except KeyError:
            false_dict[row['attribute_name']] = set()
            false_dict[row['attribute_name']].add('##tooltip-start-title##' + sentence2 + '##tooltip-end-title##' + row[
                'attribute_value'] + '##tooltip-end-anchor##' +
                                                  sentence)
    if false_df.empty:
        cellref = '++span-green-init++Based on the fairness threshold used, all groups passed the audit for this metric.++span-green-end++\n\n'
    else:
        cellref = ''
        for key in false_dict.keys():
            cellref += '**For {attribute_name}**'.format(attribute_name=key) + ref_group_dict[key] + '##br##&emsp;&emsp;&emsp;'
            cellref += '##br##&emsp;&emsp;&emsp;'.join(false_dict[key]) + ' ##br##  ##br##'

    return cellref


def get_highlevel_table(group_value_df, fairness_measures, ):
    supported_name = {'Statistical Parity': '[Equal Parity](#equal-parity)',
                      'Impact Parity': '[Proportional Parity](#proportional-parity)',
                      'TypeI Parity': '[False Positive Parity](#false-positive-parity)',
                      'TypeII Parity': '[False Negative Parity](#false-negative-parity)'}
    supported_outcome = {'Statistical Parity': 'Each group is represented equally.',
                         'Impact Parity': 'Each group is represented proportional to their representation in the overall population.',
                         'TypeI Parity': 'Each group has proportionally equal false positive errors made by the model.',
                         'TypeII Parity': 'Each group has proportionally equal false negative errors made by the model.'}
    supported_order = ['Statistical Parity', 'Impact Parity', 'TypeI Parity', 'TypeII Parity']
    # once again this is hardcoded because it's easy now, in the future make it mapped automatically

    map_ref_groups = {'Statistical Parity': ['ppr_ref_group_value'],
                      'Impact Parity': ['pprev_ref_group_value'],
                      'TypeI Parity': ['fpr_ref_group_value', 'fdr_ref_group_value'],
                      'TypeII Parity': ['fnr_ref_group_value', 'for_ref_group_value']}
    key_columns = ['model_id', 'score_threshold', 'attribute_name']
    fairness_measures_edited = []
    for meas in fairness_measures:
        if meas in ['FPR Parity', 'FDR Parity']:
            fairness_measures_edited.append('TypeI Parity')
        elif meas in ['FNR Parity', 'FOR Parity']:
            fairness_measures_edited.append('TypeII Parity')
        else:
            fairness_measures_edited.append(meas)
    fairness_measures_edited = set(fairness_measures_edited)
    raw = {
        'Fairness Criteria': [],
        'Desired Outcome': [],
        'Reference Groups Selected': [],
        'Unfairly Affected Groups': []
    }
    for measure in supported_order:
        if measure in fairness_measures_edited:
            raw['Fairness Criteria'].append(supported_name[measure])
            raw['Desired Outcome'].append(supported_outcome[measure])
            false_df = group_value_df.loc[group_value_df[measure] == False]
            ref_dict = {}
            false_dict = {}
            for index, row in false_df.iterrows():
                try:
                    false_dict[row['attribute_name']].add('[' + row['attribute_value'] + ']' + \
                                                          supported_name[measure][supported_name[measure].find('('):])
                except KeyError:
                    false_dict[row['attribute_name']] = set()
                    false_dict[row['attribute_name']].add('[' + row['attribute_value'] + ']' + \
                                                          supported_name[measure][supported_name[measure].find('('):])
            attr_order = []
            if len(false_dict) > 0:
                cell = ''
                attr_order = false_dict.keys()
                for key in attr_order:
                    cell += '**{attribute_name}:**'.format(attribute_name=key)
                    cell += '##br##&emsp;&emsp;&emsp;'
                    cell += '##br##&emsp;&emsp;&emsp;'.join(false_dict[key]) + ' ##br##'
                raw['Unfairly Affected Groups'].append(cell)
            else:
                if group_value_df[measure].isnull().all():
                    raw['Unfairly Affected Groups'].append('Undefined')
                else:
                    raw['Unfairly Affected Groups'].append('No Unfair Groups Found')

            for ref in map_ref_groups[measure]:
                groupby_refs = group_value_df.groupby(key_columns + [ref])
                for group, values in groupby_refs:
                    try:
                        ref_dict[group[key_columns.index('attribute_name')]].add('[' + group[-1] + '](' + '-'.join(
                            supported_name[
                                measure]
                                .lower().split(' ')) + ')')
                    except KeyError:
                        ref_dict[group[key_columns.index('attribute_name')]] = set()
                        ref_dict[group[key_columns.index('attribute_name')]].add('[' + group[-1] + '](' + '-'.join(
                            supported_name[
                                measure].lower().split(
                                ' ')) + ')')
            cellref = ''
            align_rows = True if attr_order else False
            refs_order = attr_order if attr_order else ref_dict.keys()
            newline = '##br##'
            idented = '&emsp;&emsp;&emsp;'
            for key in refs_order:
                cellref += '**{attribute_name}:**'.format(attribute_name=key) + newline
                cellref += idented + list(ref_dict[key])[0] + ' ##br##'
                if align_rows:
                    cellref += ''.join([newline] * (len(false_dict[key]) - 1))  # this is the number of lines to skip in cell
                else:
                    cellref += newline
            raw['Reference Groups Selected'].append(cellref)

    highlevel_table = '\n\n'
    if len(raw['Fairness Criteria']) > 0:
        landf = pd.DataFrame(raw, columns=['Fairness Criteria', 'Desired Outcome', 'Reference Groups Selected',
                                           'Unfairly Affected Groups'])
        # keep the same order!!
        # krrp
        highlevel_table = tabulate(landf[['Fairness Criteria', 'Desired Outcome', 'Reference Groups Selected',
                                          'Unfairly Affected Groups']], headers='keys',
                                   tablefmt='pipe', showindex='never', numalign="left")

    return highlevel_table



def audit_summary(configs, group_value_df):
    supported_name2 = {'Statistical Parity': 'Equal Parity',
                       'Impact Parity': 'Proportional Parity',
                       'FPR Parity': 'False Positive Rate Parity',
                       'FDR Parity': 'False Discovery Rate Parity',
                       'FNR Parity': 'False Negative Rate Parity',
                       'FOR Parity': 'False Omission Rate Parity'}

    supported_name = {'Statistical Parity': '**Equal Parity** - Ensure all protected groups are have equal representation in the selected set.',
                      'Impact Parity': '**Proportional Parity** - Ensure all protected groups are selected proportional to their '
                                       'percentage of the population.',
                      'FPR Parity': '**False Positive Rate Parity** - Ensure all protected groups have the same false positive '
                                    'rates as the reference group).',
                      'FDR Parity': '**False Discovery Rate Parity** - Ensure all protected groups have equally proportional false '
                                    'positives within the selected set (compared to the reference group).',
                      'FNR Parity': '**False Negative Rate Parity** - Ensure all protected groups have the same false negative rates ('
                                    'as the reference group).',
                      'FOR Parity': '**False Omission Rate Parity** - Ensure all protected groups have equally proportional false '
                                    'negatives within the non-selected set (compared to the reference group).'}

    raw = {
        'column1': [],
        'column2': [],
        'column3': []
    }
    supported_order = ['Statistical Parity', 'Impact Parity', 'FPR Parity', 'FDR Parity', 'FNR Parity', 'FOR Parity']
    measures_results_dict = {}
    for measure in supported_order:
        if measure in configs.fair_measures_requested:
            raw['column1'].append(supported_name[measure])
            false_df = group_value_df.loc[group_value_df[measure] == False]
            if false_df.empty:
                link = ' [Details](#' + '-'.join(supported_name2[measure].lower().split(' ')) + \
                       '-span-green-initpassedspan-green-end)'
                raw['column2'].append('++span-green-init++**Passed**++span-green-end++')
                raw['column3'].append(link)

                measures_results_dict[measure] = '++span-green-init++Passed++span-green-end++'
            else:
                link = ' [Details](#' + '-'.join(supported_name2[measure].lower().split(' ')) + \
                       '-span-red-initfailedspan-red-end)'
                raw['column2'].append('++span-red-init++**Failed**++span-red-end++')
                raw['column3'].append(link)
                measures_results_dict[measure] = '++span-red-init++Failed++span-red-end++'
    df = pd.DataFrame(raw, columns=['column1', 'column2', 'column3'])
    summ_table = tabulate(df[['column1', 'column2', 'column3']], headers='keys',
                          tablefmt='pipe', showindex='never', numalign="left")
    return summ_table, measures_results_dict


def audit_description(configs, group_value_df):

    supported_name = {'Statistical Parity': '**Equal Parity** - Ensure all protected groups are have equal representation in the selected set.',
                      'Impact Parity': '**Proportional Parity** - Ensure all protected groups are selected proportional to their '
                                       'percentage of the population.',
                      'FPR Parity': '**False Positive Rate Parity** - Ensure all protected groups have the same false positive '
                                    'rates as the reference group).',
                      'FDR Parity': '**False Discovery Rate Parity** - Ensure all protected groups have equally proportional false '
                                    'positives within the selected set (compared to the reference group).',
                      'FNR Parity': '**False Negative Rate Parity** - Ensure all protected groups have the same false negative rates ('
                                    'as the reference group).',
                      'FOR Parity': '**False Omission Rate Parity** - Ensure all protected groups have equally proportional false '
                                    'negatives within the non-selected set (compared to the reference group).'}

    supported_order = ['Statistical Parity', 'Impact Parity', 'FPR Parity', 'FDR Parity', 'FNR Parity', 'FOR Parity']

    ref_group = {'predefined': 'Custom group - The reference groups you selected for each attribute will be used  to '
                               'calculate relative disparities in this audit.',
                 'majority': 'Majority group - The largest groups on each attribute will be used as baseline to calculate '
                             'relative '
                             'disparities in this audit.',
                 'min_metric': 'Automatically select, for each bias metric, the group on each attribute that has the '
                               'lower '
                               'value, to be used as baseline to calculate relative disparities in this audit.'
                 }

    raw = {
        'column1': [],
        'column2': []
    }

    raw['column1'].append('**Audit Date:**')
    raw['column2'].append(datetime.date.today().strftime('%d %b %Y'))
    raw['column1'].append('**Data Audited:**')
    raw['column2'].append('{:.0f} rows'.format(group_value_df['total_entities'].values[0]))
    raw['column1'].append('**Attributes Audited:**')
    raw['column2'].append(', '.join(group_value_df['attribute_name'].unique()))
    raw['column1'].append('**Audit Goal(s):**')
    measures = [supported_name[m] for m in supported_order if m in configs.fair_measures_requested]
    raw['column2'].append('\n'.join(measures) + '\n')
    raw['column1'].append('**Reference Groups:**')

    raw['column2'].append(ref_group[configs.ref_groups_method])
    raw['column1'].append('**Fairness Threshold:**')
    thresh = '{:.0f}%. If disparity for a group is within {' \
             ':.0f}% and ' \
             '{' \
             ':.0f}% of ' \
             ' the value of the reference group on a group metric (e.g. False ' \
             'Positive Rate), this audit will pass. ' \
             ''.format(
        float(configs.fairness_threshold) * 100, float(configs.fairness_threshold) * 100,
        float(1.0 / configs.fairness_threshold) * 100)
    raw['column2'].append(thresh)

    df = pd.DataFrame(raw, columns=['column1', 'column2'])
    desc_table = tabulate(df[['column1', 'column2']], headers='keys',
                          tablefmt='pipe', showindex='never', numalign="left")

    return desc_table

def audit_report_markdown(configs, group_value_df, fairness_measures_depend, overall_fairness, model_id=1):
    manylines = '\n\n&nbsp;\n\n&nbsp;\n\n'
    oneline = ' \n\n&nbsp;\n\n'
    mkdown_highlevel = '# The Bias Report'
    mkdown_highlevel += oneline
    mkdown_highlevel += audit_description(configs, group_value_df) + oneline + '----' + oneline

    # mkdown_highlevel += get_sentence_highlevel(overall_fairness) + oneline
    # mkdown_highlevel += get_highlevel_table(group_value_df, configs.fair_measures_requested) + oneline + '----' + oneline

    mkdown_highlevel += '### Audit Results:\n\n'
    mkdown_highlevel += '1. [Summary](#audit-results-summary)\n\n'
    mkdown_highlevel += '2. [Details by Fairness Measures](#audit-results-details-by-fairness-measures)\n\n'
    mkdown_highlevel += '3. [Details by Protected Attributes](#audit-results-details-by-protected-attributes)\n\n'
    mkdown_highlevel += '4. [Bias Metrics Values](#audit-results-bias-metrics-values)\n\n'
    mkdown_highlevel += '5. [Base Metrics Calculated for Each Group](#audit-results-group-metrics-values)\n\n' + oneline + '----' + \
                        oneline

    mkdown_highlevel += '### Audit Results: Summary' + '\n\n'
    summ_table, measures_results_dict = audit_summary(configs, group_value_df)
    mkdown_highlevel += summ_table + oneline + '----' + oneline

    mkdown_highlevel += '### Audit Results: Details by Fairness Measures' + oneline

    if 'Statistical Parity' in group_value_df.columns:
        mkdown_highlevel += '\n\n#### Equal Parity: ' + measures_results_dict['Statistical Parity'] + '\n\n'
        raw = {}
        raw['What is it?'] = ['##border##This criteria considers an attribute to have equal parity is every group is equally '
                              'represented in the selected set. For example, if race (with possible values of white, black, other) '
                              'has equal parity, it implies that all three races are equally represented (33% each)'
                              'in the selected/intervention set.']
        raw['When does it matter?'] = ['##border##If your desired ' \
                                       'outcome is to intervene equally on people ' \
                                                         'from all races, then you care about this criteria.']
        raw['Which groups failed the audit:'] = '##border##' + get_false_text(group_value_df, 'Statistical Parity',
                                                                              fairness_measures_depend)
        dft = pd.DataFrame(raw)
        mkdown_highlevel += tabulate(dft[['What is it?', 'When does it matter?', 'Which groups failed the audit:']],
                                     headers='keys',
                                     tablefmt='pipe', showindex='never', numalign="left") + \
                            oneline

        # mkdown_highlevel += '**The Bias Report has found that the following groups do not have Equal Parity:**\n\n'
        #mkdown_highlevel += get_statpar_text(group_value_df, fairness_measures_depend) + oneline
        mkdown_highlevel += '\n\n[Go to Top](#)' + oneline + '----' + oneline

    if 'Impact Parity' in group_value_df.columns:
        mkdown_highlevel += '\n\n#### Proportional Parity: ' + measures_results_dict['Impact Parity'] + '\n\n'
        raw = {}
        raw['What is it?'] = ['##border##This criteria considers an attribute to have proportional parity if every group is ' \
                              'represented proportionally to their share of the population. For example, if race ' \
                              'with possible values of white, black, other being 50%, 30%, 20% of the population respectively) has ' \
                              'proportional parity, it implies that all three races are represented in the same proportions ' \
                              '(50%, 30%, 20%) in the selected set.']
        raw['When does it matter?'] = ['##border##If your desired outcome is to intervene ' \
                                       'proportionally on people from all races, then you care about this criteria.']
        raw['Which groups failed the audit:'] = '##border##' + get_false_text(group_value_df, 'Impact Parity',
                                                                              fairness_measures_depend)

        dft = pd.DataFrame(raw)
        mkdown_highlevel += tabulate(dft[['What is it?', 'When does it matter?', 'Which groups failed the audit:']],
                                     headers='keys',
                                     tablefmt='pipe', showindex='never', numalign="left") + \
                            oneline

        #mkdown_highlevel += get_impact_text(group_value_df, fairness_measures_depend) + oneline
        mkdown_highlevel += '\n\n[Go to Top](#)' + oneline + '----' + oneline

    if 'FPR Parity' in group_value_df.columns:
        mkdown_highlevel += '\n\n#### False Positive Rate Parity: ' + measures_results_dict['FPR Parity'] + '\n\n'
        # mkdown_highlevel += 'False Positive Rate Parity is concerned with Type I errors (False Positives). In cases ' \
        #                     'of punitive ' \
        #                     'interventions on the selected set' \
        #                     ' it is important to not have disparate Type I errors across groups. Aequitas audits both False ' \
        #                     'Positive Rate (FP/Negative Labels of each group) and False Discovery Rates (FP/Selected ' \
        #                     'Set Size).\n\n'

        raw = {}
        raw['What is it?'] = ['##border##This criteria considers an attribute to have False Positive '
                              'parity if '
                              'every group ' \
                              'has the same False Positive Error Rate. For example, if race has false positive parity, ' \
                              'it implies that all three races have the same False Positive Error Rate.']
        raw['When does it matter?'] = [
            '##border##If your desired outcome is to make false positive '
                                                                       'errors ' \
                                                                       'equally on people from all races, then you care about this criteria. This is important in cases where your intervention is ' \
                                                                       'punitive ' \
                                                                       'and has a risk of adverse outcomes for individuals. Using this criteria allows you to make sure that ' \
                                                                       'you are not making false positive mistakes about any single group disproportionately.']
        raw['Which groups failed the audit:'] = '##border##' + get_false_text(group_value_df, 'FPR Parity',
                                                                              fairness_measures_depend)

        dft = pd.DataFrame(raw)
        mkdown_highlevel += tabulate(
            dft[['What is it?', 'When does it matter?', 'Which groups failed the audit:']],
            headers='keys',
            tablefmt='pipe', showindex='never', numalign="left") + \
                            oneline

        mkdown_highlevel += '\n\n[Go to Top](#)' + oneline
    mkdown_highlevel += oneline + '----' + oneline

    if 'FDR Parity' in group_value_df.columns:
        mkdown_highlevel += oneline + '\n\n#### False Discovery Rate Parity: ' + measures_results_dict['FDR Parity'] + '\n\n'
        raw = {}
        raw['What is it?'] = ['##border##This criteria considers an attribute to have False Discovery Rate parity if every group ' \
                              'has the same False Discovery Error Rate. For example, if race has false discovery parity, ' \
                              'it implies that all three races have the same False Discvery Error Rate.']
        raw['When does it matter?'] = [
            '##border##If your desired outcome is to make false positive '
                                                                        'errors ' \
                                                                        'equally on people from all races, then you care about this criteria. This is important in cases where your intervention is ' \
                                                                        'punitive and can hurt individuals and where you are selecting a very small group for interventions.']
        raw['Which groups failed the audit:'] = '##border##' + get_false_text(group_value_df, 'FDR Parity',
                                                                              fairness_measures_depend)

        dft = pd.DataFrame(raw)
        mkdown_highlevel += tabulate(
            dft[['What is it?', 'When does it matter?', 'Which groups failed the audit:']],
            headers='keys',
            tablefmt='pipe', showindex='never', numalign="left") + \
                            oneline

        mkdown_highlevel += '\n\n[Go to Top](#)' + oneline
    mkdown_highlevel += oneline + '----' + oneline

    if 'FNR Parity' in group_value_df.columns:
        # mkdown_highlevel += 'False Negative Parity is concerned with Type II errors (False Negatives). In cases ' \
        #                     'of assistive or preventive ' \
        #                     'interventions on the selected set' \
        #                     ' it is important to not have disparate Type II errors across groups. Aequitas audits both False ' \
        #                     'Negative Rate (FN/Positive Labels of each group) and False Omission Rates (FN/Not Selected ' \
        #                     'Set Size).\n\n'

        mkdown_highlevel += oneline + '\n\n#### False Negative Rate Parity: ' + measures_results_dict['FNR Parity'] + '\n\n'
        raw = {}
        raw['What is it?'] = ['##border##This criteria considers an attribute to have False Negative parity if every group ' \
                              'has the same False Negative Error Rate. For example, if race has false negative parity, it implies that all three ' \
                              'races ' \
                              'have the same False Negative Error Rate.']
        raw['When does it matter?'] = [
            '##border##If your desired outcome is to make false negative errors equally on ' \
            'people from all races, then you care about this criteria. This is important in cases where your intervention is ' \
            'assistive (providing helpful social services for example) and missing an individual could lead to adverse outcomes for them. Using this criteria allows you to make ' \
            'sure ' \
            'that you’re not missing people from certain groups '
            'disproportionately.']
        raw['Which groups failed the audit:'] = '##border##' + get_false_text(group_value_df, 'FNR Parity',
                                                                              fairness_measures_depend)
        dft = pd.DataFrame(raw)
        mkdown_highlevel += tabulate(dft[['What is it?', 'When does it matter?',
                                          'Which groups failed the audit:']],
                                     headers='keys',
                                     tablefmt='pipe', showindex='never', numalign="left") + \
                            oneline

        mkdown_highlevel += '\n\n[Go to Top](#)' + oneline
    mkdown_highlevel += oneline + '----' + oneline

    if 'FOR Parity' in group_value_df.columns:
        mkdown_highlevel += oneline + '\n\n#### False Omission Rate Parity: ' + measures_results_dict['FOR Parity'] + '\n\n'
        raw = {}
        raw['What is it?'] = ['##border##This criteria considers an attribute to have False Omission Rate parity if every group ' \
                              'has the same False Omission Error Rate. For example, if race has false omission parity, it implies that all three ' \
                              'races ' \
                              'have the same False Omission Error Rate.']
        raw['When does it matter?'] = [
            '##border##If your desired outcome is to make false negative '
                                                                       'errors ' \
                                                                       'equally ' \
                                                                       'on people from all races, then you care about this criteria. This is important in cases where your intervention is ' \
                                                                       'assistive (providing help social services for example) and missing an individual could lead to adverse outcomes for them '\
                                                                       ', and where you are selecting a very small group for interventions. Using this criteria allows you to make ' \
                                                                       'sure ' \
                                                                       'that you’re not missing people from certain groups '
                                                                       'disproportionately.']
        raw['Which groups failed the audit:'] = '##border##' + get_false_text(group_value_df, 'FOR Parity',
                                                                              fairness_measures_depend)

        dft = pd.DataFrame(raw)
        mkdown_highlevel += tabulate(dft[['What is it?', 'When does it matter?',
                                          'Which groups failed the audit:']],
                                     headers='keys',
                                     tablefmt='pipe', showindex='never', numalign="left") + \
                            oneline

        mkdown_highlevel += '\n\n[Go to Top](#)' + oneline
    # mkdown_highlevel += oneline + '----' + oneline

    mkdown_parity = '\n\n### Audit Results: Details by Protected Attributes' + oneline
    # do we want to show this?
    # mkdown_parity += get_highlevel_report(group_attribute_df) + '\n\n'

    mkdown_disparities = '\n\n### Audit Results: Bias Metrics Values' + oneline
    mkdown_group = '\n\n### Audit Results: Group Metrics Values' + oneline
    # setup the group_value_df (colors and stuff)
    group_value_df['group_size_pct'] = group_value_df['group_size'].divide(group_value_df['total_entities'])
    group_value_df = setup_group_value_df(group_value_df, configs.fair_measures_requested,
                                          fairness_measures_depend)
    for attr in configs.attr_cols:
        mkdown_parity += '\n\n#### ' + attr + oneline
        mkdown_disparities += '\n\n#### ' + attr + oneline
        mkdown_group += '\n\n#### ' + attr + oneline
        mkdown_parity += get_parity_group_report(group_value_df, attr, configs.fair_measures_requested, fairness_measures_depend)
        mkdown_disparities += get_disparities_group_report(group_value_df, attr, configs.fair_measures_requested,
                                                           fairness_measures_depend)
        mkdown_group += get_group_group_report(group_value_df, attr, configs.fair_measures_requested,
                                               fairness_measures_depend)
        mkdown_parity += '\n\n[Go to Top](#)' + manylines
        mkdown_disparities += '\n\n[Go to Previous]' + '(#' + '-'.join(attr.lower().split(' ')) + \
                              ')' + '\n\n' + '[Go to Top](#)' + manylines
        mkdown_group += '\n\n[Go to Previous]' + '(#' + '-'.join(attr.lower().split(' ')) + \
                        '-2)' + '\n\n' + '[Go to Top](#)' + manylines

    report = mkdown_highlevel + '----' + mkdown_parity + '----' + mkdown_disparities + '----' + mkdown_group + '----'
    report_html = markdown(report, extras=['tables', 'header-ids'])
    # coloring True/False results
    report_html = report_html.replace('nan', 'Undefined')
    report_html = report_html.replace('>False<', ' style="color:red"><b>Failed</b><')
    report_html = report_html.replace('>True<', ' style="color:green"><b>Passed</b><')

    report_html = report_html.replace('>##red##', ' style="color:red">')
    report_html = report_html.replace('>##green##', ' style="color:green">')

    report_html = report_html.replace('##br##', '<br>')

    report_html = report_html.replace('++span-red-init++', '<span style="color:red"><b>')
    report_html = report_html.replace('++span-red-end++', '</b> </span> ')
    report_html = report_html.replace('++span-green-init++', '<span style="color:green"><b>')
    report_html = report_html.replace('++span-green-end++', '</b> </span> ')

    # report_html = report_html.replace(' failed ', '<span style="color:red"><b> failed </b></span>')
    # report_html = report_html.replace(' passed ', '<span style="color:green"><b> passed </b></span>')

    report_html = report_html.replace('<table>', '<table class="table table-striped" padding=5 >')
    report_html = report_html.replace('<h1 id="the-bias-report">', '<h1 id="the-bias-report" align="center">')
    # report_html = report_html.replace('< thead >\n < tr >', '< thead >\n < tr class="table-info" >')
    #     audit_desc = """<table class="table table-striped" padding=5 >
    # <thead>
    # <tr>
    #   <th align="left">column1</th>
    #   <th align="left">column2</th>
    #   <th align="left">column3</th>
    # </tr>
    # </thead>"""
    #     new_audit_desc = '<table>\n'
    #     report_html = report_html.replace(audit_desc, new_audit_desc)


    ##TOOLTIPS
    # report_html = report_html.replace('Statistical Parity', ' <a href="#" data-toggle="tooltip" title="Hooray!">Equal
    # Parity</a>')

    ##summary table we need a different replace
    report_html = report_html.replace('<td align="left" style="color:red">', '<td align="left" style="color:red; '
                                                                             'padding:10px;">')
    report_html = report_html.replace('<td align="left" style="color:green">', '<td align="left" style="color:green; '
                                                                               'padding:10px;">')
    report_html = report_html.replace('<td align="left">', '<td align="left" style=" padding:5px;">')

    report_html = report_html.replace(';">##border##', '; border: 15px solid white;">')

    ## widths tables
    width1_default = '<th align="left">What is it?</th>'
    width2_default = '<th align="left">Which groups failed the audit:</th>'
    width1_new = '<th align="left" width="35%" >What is it?</th>'
    width3_new = '<th align="left" width="30%" >Which groups failed the audit:</th>'
    report_html = report_html.replace(width1_default, width1_new)
    report_html = report_html.replace(width2_default, width3_new)

    report_html = report_html.replace('##tooltip-start-title##', '<a href="javascript:;" data-toggle="tooltip" title="')
    report_html = report_html.replace('##tooltip-end-title##', ' ">')
    report_html = report_html.replace('##tooltip-end-anchor##', '</a>')

    report_html = report_html.replace('>Statistical Parity<', ' ><a href="javascript:;" data-toggle="tooltip" '
                                                              'title="Fail/Pass test if the Predicted Positive Rate '
                                                              'Disparity of each group is within the range allowed by the fairness '
                                                              'threshold selected.">Equal Parity</a><')



    report_html = report_html.replace('>Impact Parity<', ' ><a href="javascript:;" data-toggle="tooltip" '
                                                         'title="Fail/Pass test if the Predicted Positive Group Rate '
                                                         'Disparity of each group is within the range allowed by the fairness threshold selected.">Proportional Parity</a><')

    report_html = report_html.replace('>FPR Parity<', ' ><a href="javascript:;" data-toggle="tooltip" title="Fail/Pass test '
                                                      'if the False Positive Rate Disparity of each group is within the range '
                                                      'allowed by the fairness threshold selected.">False '
                                                      'Positive '
                                                      'Rate Parity</a><')
    report_html = report_html.replace('>FDR Parity<', '> <a href="javascript:;" data-toggle="tooltip" title="Fail/Pass test '
                                                      'if the False Discovery Rate Disparity of each group is within the range '
                                                      'allowed by the fairness threshold selected.">False Discovery '
                                                      'Rate Parity</a><')
    report_html = report_html.replace('>FNR Parity<', ' ><a href="javascript:;" data-toggle="tooltip" title="Fail/Pass test '
                                                      'if the False Negative Rate Disparity of each group is within the range '
                                                      'allowed by the fairness threshold selected.">False Negative '
                                                      'Rate Parity</a><')
    report_html = report_html.replace('>FOR Parity<', ' ><a href="javascript:;" data-toggle="tooltip" title="Fail/Pass test '
                                                      'if the False Omission Rate Disparity of each group is within the range '
                                                      'allowed by the fairness threshold selected.">False '
                                                      'Omission '
                                                      'Rate Parity</a><')

    report_html = report_html.replace('>Equal Parity<', ' ><a href="javascript:;" data-toggle="tooltip" '
                                                        'title="Fail/Pass test if the Predicted Positive Rate '
                                                        'Disparity of each group is within the range allowed by the fairness '
                                                        'threshold selected.">Equal Parity</a><')


    report_html = report_html.replace('>Proportional Parity<', ' ><a href="javascript:;" data-toggle="tooltip" '
                                                               'title="Fail/Pass test if the Predicted Positive Group Rate '
                                                               'Disparity of each group is within the range allowed by the fairness threshold selected.">Proportional Parity</a><')

    report_html = report_html.replace('>False Positive Rate Parity<', ' ><a href="javascript:;" data-toggle="tooltip" '
                                                                      'title="Fail/Pass test '
                                                                      'if the False Positive Rate Disparity of each group is within the range '
                                                                      'allowed by the fairness threshold selected.">False '
                                                                      'Positive '
                                                                      'Rate Parity</a><')
    report_html = report_html.replace('>False Discovery Rate Parity<', '> <a href="javascript:;" data-toggle="tooltip" '
                                                                       'title="Fail/Pass test '
                                                                       'if the False Discovery Rate Disparity of each group is within the range '
                                                                       'allowed by the fairness threshold selected.">False Discovery '
                                                                       'Rate Parity</a><')
    report_html = report_html.replace('>False Negative Rate Parity<', ' ><a href="javascript:;" data-toggle="tooltip" '
                                                                      'title="Fail/Pass test '
                                                                      'if the False Negative Rate Disparity of each group is within the range '
                                                                      'allowed by the fairness threshold selected.">False Negative '
                                                                      'Rate Parity</a><')
    report_html = report_html.replace('>False Omission Rate Parity<', ' ><a href="javascript:;" data-toggle="tooltip" '
                                                                      'title="Fail/Pass test '
                                                                      'if the False Omission Rate Disparity of each group is within the range '
                                                                      'allowed by the fairness threshold selected.">False '
                                                                      'Omission '
                                                                      'Rate Parity</a><')

    report_html = report_html.replace('>PPREV Disparity<',
                                      ' ><a href="javascript:;" data-toggle="tooltip" title="The Predicted Positive Group Ratio of each group divided by the same metric value of the reference group. '
                                      '.">Predicted Positive '
                                      'Group Rate Disparity'
                                      '</a><')

    report_html = report_html.replace('>PPR Disparity<', ' ><a href="javascript:;" data-toggle="tooltip" title="The Predicted '
                                                         'Positive Rate of each group divided by the same metric value of the reference group.">Predicted '
                                                         'Positive '
                                                         'Rate Disparity</a><')

    report_html = report_html.replace('>FPR Disparity<', ' ><a href="javascript:;" data-toggle="tooltip" title="The False '
                                                         'Positive Rate of each group divided by the same metric value of the '
                                                         'reference group.">False '
                                                         'Positive '
                                                         'Rate Disparity</a><')
    report_html = report_html.replace('>FDR Disparity<', '> <a href="javascript:;" data-toggle="tooltip" title="The False '
                                                         'Discovery Rate of each group divided by the same metric value of the '
                                                         'reference group.">False Discovery '
                                                         'Rate Disparity</a><')
    report_html = report_html.replace('>FNR Disparity<', ' ><a href="javascript:;" data-toggle="tooltip" title="The False '
                                                         'Negative Rate of each group divided by the same metric value of the '
                                                         'reference group.">False Negative '
                                                         'Rate Disparity</a><')
    report_html = report_html.replace('>FOR Disparity<', ' ><a href="javascript:;" data-toggle="tooltip" title="The False '
                                                         'Omission Rate of each group divided by the same '
                                                         'metric value of the reference group.">False '
                                                         'Omission '
                                                         'Rate Disparity</a><')

    report_html = report_html.replace('>PPREV<',
                                      ' ><a href="javascript:;" data-toggle="tooltip" title="Number of elements of the '
                                      'group selected divided by the size of the group.">Predicted Positive '
                                      'Group Rate'
                                      '</a><')

    report_html = report_html.replace('>PPR<', ' ><a href="javascript:;" data-toggle="tooltip" title="Number of elements of the '
                                               'group selected divided by the total size of the interventation set.">Predicted '
                                               'Positive '
                                               'Rate</a><')

    report_html = report_html.replace('>FPR<',
                                      ' ><a href="javascript:;" data-toggle="tooltip" title="Number of false positives of '
                                      'the group divided by number of labeled negatives within the group.">False '
                                      'Positive '
                                      'Rate</a><')
    report_html = report_html.replace('>FDR<',
                                      '> <a href="javascript:;" data-toggle="tooltip" title="Number of false positives of '
                                      'the group divided by the size of the intervention set of the group (predicted '
                                      'positives within group).">False Discovery '
                                      'Rate</a><')
    report_html = report_html.replace('>FNR<',
                                      ' ><a href="javascript:;" data-toggle="tooltip" title="Number of false negative of '
                                      'the group divided by number of labeled positives in the group">False Negative '
                                      'Rate</a><')
    report_html = report_html.replace('>FOR<',
                                      ' ><a href="javascript:;" data-toggle="tooltip" title="Number of false negatives of '
                                      'the group divided by the size of the non-selected set of the group (predicted '
                                      'negatives within group).">False '
                                      'Omission '
                                      'Rate</a><')

    audit_desc = """<table class="table table-striped" padding=5 >
<thead>
<tr>
  <th align="left">column1</th>
  <th align="left">column2</th>
</tr>
</thead>"""
    new_audit_desc = '<table>\n'
    report_html = report_html.replace(audit_desc, new_audit_desc)

    audit_desc = """<table class="table table-striped" padding=5 >
<thead>
<tr>
  <th align="left">column1</th>
  <th align="left">column2</th>
  <th align="left">column3</th>
</tr>
</thead>"""
    new_audit_desc = '<table>\n'
    report_html = report_html.replace(audit_desc, new_audit_desc)
    # change color of headers
    report_html = report_html.replace('<h1', '<h1 style="color:#b37d4e;"')
    report_html = report_html.replace('<h3', '<h3 style="color:#b37d4e;"')
    report_html = report_html.replace('<h3', '<h3 style="color:#b37d4e;"')
    report_html = report_html.replace('<h4', '<h4 style="color:#286da8;"')
    report_html = report_html.replace('<strong ><a', '<a')
    report_html = report_html.replace('</a></strong>', '</a>')
    report_html = report_html.replace('<strong> <a', '<a')

    return report_html<|MERGE_RESOLUTION|>--- conflicted
+++ resolved
@@ -121,17 +121,8 @@
     for col in aux_df.columns:
         if col in metrics.keys():
             ref_group = metrics[col].replace('_disparity', '_ref_group_value')
-<<<<<<< HEAD
-            # with warnings.catch_warnings(record=True):
-            #     warnings.filterwarnings("ignore", message="│A value is trying to be set on a copy of a slice from a DataFrame", lineno=129)
-                # idx = aux_df.loc[aux_df['attribute_value'] == aux_df[ref_group]].index
-                # set value in rows of new df for reference group equal to Ref
-=======
 
             # set value in rows of new df for reference group equal to Ref
-            # idx = aux_df.loc[aux_df['attribute_value'] == aux_df[ref_group]].index
-
->>>>>>> 783894d2
             indicate_ref = lambda x, y: x if x != y else 'Ref'
             aux_df.loc[:, col] = aux_df[['attribute_value', ref_group]].apply(lambda x: indicate_ref(*x), axis=1)
 
